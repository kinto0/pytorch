#!/usr/bin/env python3

import os
import re
import tempfile
from collections import defaultdict
from datetime import datetime
from typing import cast, Any, Dict, Iterator, List, Optional, Tuple, Union


RE_GITHUB_URL_MATCH = re.compile("^https://.*@?github.com/(.+)/(.+)$")


def get_git_remote_name() -> str:
    return os.getenv("GIT_REMOTE_NAME", "origin")


def get_git_repo_dir() -> str:
    from pathlib import Path
    return os.getenv("GIT_REPO_DIR", str(Path(__file__).resolve().parent.parent.parent))


def fuzzy_list_to_dict(items: List[Tuple[str, str]]) -> Dict[str, List[str]]:
    """
    Converts list to dict preserving elements with duplicate keys
    """
    rc: Dict[str, List[str]] = defaultdict(lambda: [])
    for (key, val) in items:
        rc[key].append(val)
    return dict(rc)


def _check_output(items: List[str], encoding: str = "utf-8") -> str:
    from subprocess import check_output, CalledProcessError, STDOUT
    try:
        return check_output(items, stderr=STDOUT).decode(encoding)
    except CalledProcessError as e:
        msg = f"Command `{' '.join(e.cmd)}` returned non-zero exit code {e.returncode}"
        stdout = e.stdout.decode(encoding) if e.stdout is not None else ""
        stderr = e.stderr.decode(encoding) if e.stderr is not None else ""
        if len(stderr) == 0:
            msg += f"\n```\n{stdout}```"
        else:
            msg += f"\nstdout:\n```\n{stdout}```\nstderr:\n```\n{stderr}```"
        raise RuntimeError(msg) from e


class GitCommit:
    commit_hash: str
    title: str
    body: str
    author: str
    author_date: datetime
    commit_date: Optional[datetime]

    def __init__(self,
                 commit_hash: str,
                 author: str,
                 author_date: datetime,
                 title: str,
                 body: str,
                 commit_date: Optional[datetime] = None) -> None:
        self.commit_hash = commit_hash
        self.author = author
        self.author_date = author_date
        self.commit_date = commit_date
        self.title = title
        self.body = body

    def __repr__(self) -> str:
        return f"{self.title} ({self.commit_hash})"

    def __contains__(self, item: Any) -> bool:
        return item in self.body or item in self.title


def parse_fuller_format(lines: Union[str, List[str]]) -> GitCommit:
    """
    Expect commit message generated using `--format=fuller --date=unix` format, i.e.:
        commit <sha1>
        Author:     <author>
        AuthorDate: <author date>
        Commit:     <committer>
        CommitDate: <committer date>

        <title line>

        <full commit message>

    """
    if isinstance(lines, str):
        lines = lines.split("\n")
    # TODO: Handle merge commits correctly
    if len(lines) > 1 and lines[1].startswith("Merge:"):
        del lines[1]
    assert len(lines) > 7
    assert lines[0].startswith("commit")
    assert lines[1].startswith("Author: ")
    assert lines[2].startswith("AuthorDate: ")
    assert lines[3].startswith("Commit: ")
    assert lines[4].startswith("CommitDate: ")
    assert len(lines[5]) == 0
    return GitCommit(commit_hash=lines[0].split()[1].strip(),
                     author=lines[1].split(":", 1)[1].strip(),
                     author_date=datetime.fromtimestamp(int(lines[2].split(":", 1)[1].strip())),
                     commit_date=datetime.fromtimestamp(int(lines[4].split(":", 1)[1].strip())),
                     title=lines[6].strip(),
                     body="\n".join(lines[7:]),
                     )


class GitRepo:
    def __init__(self, path: str, remote: str = "origin", debug: bool = False) -> None:
        self.repo_dir = path
        self.remote = remote
        self.debug = debug

    def _run_git(self, *args: Any) -> str:
        if self.debug:
            print(f"+ git -C {self.repo_dir} {' '.join(args)}")
        return _check_output(["git", "-C", self.repo_dir] + list(args))

    def revlist(self, revision_range: str) -> List[str]:
        rc = self._run_git("rev-list", revision_range, "--", ".").strip()
        return rc.split("\n") if len(rc) > 0 else []

    def current_branch(self) -> str:
        return self._run_git("symbolic-ref", "--short", "HEAD").strip()

    def checkout(self, branch: str) -> None:
        self._run_git("checkout", branch)

    def fetch(self, ref: Optional[str] = None, branch: Optional[str] = None) -> None:
        if branch is None and ref is None:
            self._run_git("fetch", self.remote)
        elif branch is None:
            self._run_git("fetch", self.remote, ref)
        else:
            self._run_git("fetch", self.remote, f"{ref}:{branch}")

    def show_ref(self, name: str) -> str:
        refs = self._run_git('show-ref', '-s', name).strip().split('\n')
        if not all(refs[i] == refs[0] for i in range(1, len(refs))):
            raise RuntimeError(f"referce {name} is ambigous")
        return refs[0]

    def rev_parse(self, name: str) -> str:
        return self._run_git('rev-parse', '--verify', name).strip()

    def get_merge_base(self, from_ref: str, to_ref: str) -> str:
        return self._run_git('merge-base', from_ref, to_ref).strip()

    def patch_id(self, ref: Union[str, List[str]]) -> List[Tuple[str, str]]:
        is_list = isinstance(ref, list)
        if is_list:
            if len(ref) == 0:
                return []
            ref = " ".join(ref)
        rc = _check_output(['sh', '-c', f'git -C {self.repo_dir} show {ref}|git patch-id --stable']).strip()
        return [cast(Tuple[str, str], x.split(" ", 1)) for x in rc.split("\n")]

    def commits_resolving_gh_pr(self, pr_num: int) -> List[str]:
        owner, name = self.gh_owner_and_name()
        msg = f"Pull Request resolved: https://github.com/{owner}/{name}/pull/{pr_num}"
        rc = self._run_git('log', '--format=%H', '--grep', msg).strip()
        return rc.split("\n") if len(rc) > 0 else []

    def get_commit(self, ref: str) -> GitCommit:
        return parse_fuller_format(self._run_git('show', '--format=fuller', '--date=unix', '--shortstat', ref))

    def cherry_pick(self, ref: str) -> None:
        self._run_git('cherry-pick', '-x', ref)

    def revert(self, ref: str) -> None:
        self._run_git("revert", "--no-edit", ref)

    def compute_branch_diffs(self, from_branch: str, to_branch: str) -> Tuple[List[str], List[str]]:
        """
        Returns list of commmits that are missing in each other branch since their merge base
        Might be slow if merge base is between two branches is pretty far off
        """
        from_ref = self.rev_parse(from_branch)
        to_ref = self.rev_parse(to_branch)
        merge_base = self.get_merge_base(from_ref, to_ref)
        from_commits = self.revlist(f'{merge_base}..{from_ref}')
        to_commits = self.revlist(f'{merge_base}..{to_ref}')
        from_ids = fuzzy_list_to_dict(self.patch_id(from_commits))
        to_ids = fuzzy_list_to_dict(self.patch_id(to_commits))
        for patch_id in set(from_ids).intersection(set(to_ids)):
            from_values = from_ids[patch_id]
            to_values = to_ids[patch_id]
            if len(from_values) != len(to_values):
                # Eliminate duplicate commits+reverts from the list
                while len(from_values) > 0 and len(to_values) > 0:
                    frc = self.get_commit(from_values.pop())
                    toc = self.get_commit(to_values.pop())
                    # FRC branch might have PR number added to the title
                    if frc.title != toc.title or frc.author_date != toc.author_date:
                        # HACK: Same commit were merged, reverted and landed again
                        # which creates a tracking problem
                        if (
                            "pytorch/pytorch" not in self.remote_url() or
                            frc.commit_hash not in {"0a6a1b27a464ba5be5f587cce2ee12ab8c504dbf",
                                                    "6d0f4a1d545a8f161df459e8d4ccafd4b9017dbe",
                                                    "edf909e58f06150f7be41da2f98a3b9de3167bca",
                                                    "a58c6aea5a0c9f8759a4154e46f544c8b03b8db1",
                                                    "7106d216c29ca16a3504aa2bedad948ebcf4abc2"}
                        ):
                            raise RuntimeError(f"Unexpected differences between {frc} and {toc}")
                    from_commits.remove(frc.commit_hash)
                    to_commits.remove(toc.commit_hash)
                continue
            for commit in from_values:
                from_commits.remove(commit)
            for commit in to_values:
                to_commits.remove(commit)
<<<<<<< HEAD
=======
        # Another HACK: Patch-id is not stable for commits with binary files or for big changes across commits
        # I.e. cherry-picking those from one branch into another will change patchid
        if "pytorch/pytorch" in self.remote_url():
            for excluded_commit in {"8e09e20c1dafcdbdb45c2d1574da68a32e54a3a5",
                                    "5f37e5c2a39c3acb776756a17730b865f0953432",
                                    "b5222584e6d6990c6585981a936defd1af14c0ba"}:
                if excluded_commit in from_commits:
                    from_commits.remove(excluded_commit)

>>>>>>> c1037d0d
        return (from_commits, to_commits)

    def cherry_pick_commits(self, from_branch: str, to_branch: str) -> None:
        orig_branch = self.current_branch()
        self.checkout(to_branch)
        from_commits, to_commits = self.compute_branch_diffs(from_branch, to_branch)
        if len(from_commits) == 0:
            print("Nothing to do")
            self.checkout(orig_branch)
            return
        for commit in reversed(from_commits):
            print(f"Cherry picking commit {commit}")
            self.cherry_pick(commit)
        self.checkout(orig_branch)

    def push(self, branch: str, dry_run: bool, retry: int = 3) -> None:
        for cnt in range(retry):
            try:
                if dry_run:
                    self._run_git("push", "--dry-run", self.remote, branch)
                else:
                    self._run_git("push", self.remote, branch)
            except RuntimeError as e:
                # Check if push were rejected because branch is stale
                if len(e.args) == 0 or re.search(r"\[rejected\].+\(fetch first\)\n", e.args[0]) is None:
                    raise
                self.fetch()
                self._run_git("rebase", f"{self.remote}/{branch}")

    def head_hash(self) -> str:
        return self._run_git("show-ref", "--hash", "HEAD").strip()

    def remote_url(self) -> str:
        return self._run_git("remote", "get-url", self.remote)

    def gh_owner_and_name(self) -> Tuple[str, str]:
        url = os.getenv("GIT_REMOTE_URL", None)
        if url is None:
            url = self.remote_url()
        rc = RE_GITHUB_URL_MATCH.match(url)
        if rc is None:
            raise RuntimeError(f"Unexpected url format {url}")
        return cast(Tuple[str, str], rc.groups())

    def commit_message(self, ref: str) -> str:
        return self._run_git("log", "-1", "--format=%B", ref)

    def amend_commit_message(self, msg: str) -> None:
        self._run_git("commit", "--amend", "-m", msg)


def clone_repo(username: str, password: str, org: str, project: str) -> GitRepo:
    path = tempfile.mkdtemp()
    _check_output(['git', 'clone', f'https://{username}:{password}@github.com/{org}/{project}', path]).strip()
    return GitRepo(path=path)


class PeekableIterator(Iterator[str]):
    def __init__(self, val: str) -> None:
        self._val = val
        self._idx = -1

    def peek(self) -> Optional[str]:
        if self._idx + 1 >= len(self._val):
            return None
        return self._val[self._idx + 1]

    def __iter__(self) -> "PeekableIterator":
        return self

    def __next__(self) -> str:
        rc = self.peek()
        if rc is None:
            raise StopIteration
        self._idx += 1
        return rc


def patterns_to_regex(allowed_patterns: List[str]) -> Any:
    """
    pattern is glob-like, i.e. the only special sequences it has are:
      - ? - matches single character
      - * - matches any non-folder separator characters
      - ** - matches any characters
      Assuming that patterns are free of braces and backslashes
      the only character that needs to be escaped are dot and plus
    """
    rc = "("
    for idx, pattern in enumerate(allowed_patterns):
        if idx > 0:
            rc += "|"
        pattern_ = PeekableIterator(pattern)
        assert not any(c in pattern for c in "{}()[]\\")
        for c in pattern_:
            if c == ".":
                rc += "\\."
            elif c == "+":
                rc += "\\+"
            elif c == "*":
                if pattern_.peek() == "*":
                    next(pattern_)
                    rc += ".+"
                else:
                    rc += "[^/]+"
            else:
                rc += c
    rc += ")"
    return re.compile(rc)<|MERGE_RESOLUTION|>--- conflicted
+++ resolved
@@ -214,8 +214,6 @@
                 from_commits.remove(commit)
             for commit in to_values:
                 to_commits.remove(commit)
-<<<<<<< HEAD
-=======
         # Another HACK: Patch-id is not stable for commits with binary files or for big changes across commits
         # I.e. cherry-picking those from one branch into another will change patchid
         if "pytorch/pytorch" in self.remote_url():
@@ -225,7 +223,6 @@
                 if excluded_commit in from_commits:
                     from_commits.remove(excluded_commit)
 
->>>>>>> c1037d0d
         return (from_commits, to_commits)
 
     def cherry_pick_commits(self, from_branch: str, to_branch: str) -> None:
