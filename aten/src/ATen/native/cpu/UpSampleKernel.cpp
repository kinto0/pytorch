#define TORCH_ASSERT_ONLY_METHOD_OPERATORS
#include <ATen/core/Tensor.h>
#include <ATen/Context.h>
#include <ATen/Dispatch.h>
#include <ATen/Parallel.h>
#include <ATen/TensorIterator.h>
#include <ATen/cpu/vec/vec.h>
#include <ATen/native/UpSample.h>
#include <ATen/native/cpu/utils.h>
#include <c10/util/irange.h>
#include <ATen/native/cpu/UpSampleKernelAVXAntialias.h>

#ifndef AT_PER_OPERATOR_HEADERS
#include <ATen/Functions.h>
#else
#include <ATen/ops/empty.h>
#include <ATen/ops/empty_native.h>
#include <ATen/ops/ones.h>
#endif

namespace at::native {
namespace {

using scale_t = std::vector<c10::optional<double>>;

// TODO: this file could benefit from a global renaming of its functions /
// classes and terms, as well as from adding more comments. In particular:
// - It's not obvious that despite their names (and the file name), all these
//   kernels don't just do upsampling: they do general interpolation, i.e. they
//   also all support downscaling.
// - the term "horizontal" or "within dims" or "contiguous dim" refers to the
//   last dimension.
//   It's not specific to 2D images and applies to 3D (and 1D??) inputs as well.
//   Similarly "vertical" or "across dims" refers to all dims that aren't the
//   last one. In other kernels these are also referred to as "zero-stride" and
//   "non-zero-stride" - we should unify all this.
// - the terms "zero-stride" and "non-zero strides" refer to the weights and
//   indices, not to the contiguity of input or output
// - It's not always clear which kernel is vectorized and which one isn't.
// - The functions like _use_vectorized_kernel_cond() should be renamed and
//   their description updated, because they're not the only "fork" in the
//   code-path where a choice is made between a vectorized kernel vs a
//   non-vectorized one. See e.g. upsample_bilinear2d_kernel_impl() where we
//   already make a similar check, before the one in
//   _use_vectorized_kernel_cond().
// - It's not always clear which code is part of a "separable interpolation"
//   code-path.
// - Some names need to be more specific. For example
//   "cpu_upsample_generic_aa()" looks like a super generic name, but the function
//   is instead fairly specific - we need to make that clearer.
// - Some functions have a "aa" suffix but it doesn't mean that they only
//   support antialias. Some of them also support antialias=False now.
// - Various comments are outdated. Case in point: the one just below about the
//   `Interpolate` struct being used for cpu_upsample_linear:
//   cpu_upsample_linear doesn't exist anymore, and these structs are used for
//   various modes, *not* just linear.
// - It'd be useful to document how interpolation works in general, and in particular state explicitly:
//   - that the weights and indices across a given dimension are the same for
//     all pixels (hence the benefit of pre-computing them)
//   - that it can be "separated", i.e. we can do the horizontal pass and the
//     vertical pass independently (and that some kernels are written this way,
//     while some aren't.)
// - we can probably remove the template over index_t, because it's always
//   hard-coded as int64_t


// Helper structs and methods for cpu_upsample_linear
//
// Interpolation methods that used below are separable, and as such we can compute the interpolation
// independently per dimension in a recursive way. Please, refer to #10482 for more context.
//
// Interpolation structure to compute output value in n-dimensional case.
// - recursively compute interpolated output for each dimension
// - we rely a lot on compiler's code optimization such that implemented operations
//   can be automatically factorized and vectorized using SSE and AVX2
template <int n, typename scalar_t, typename index_t, int interp_size>
struct Interpolate {
    static inline scalar_t eval(char* src, char** data, const int64_t* strides, int64_t i) {
      index_t ids = *(index_t*)&data[0][i * strides[0]];
      scalar_t wts = *(scalar_t*)&data[1][i * strides[1]];
      scalar_t t = Interpolate<n - 1, scalar_t, index_t, interp_size>::eval(src + ids, &data[2 * interp_size], &strides[2 * interp_size], i);
      scalar_t output = t * wts;
      for (const auto j : c10::irange(1, interp_size)) {
        ids = *(index_t*)&data[2 * j + 0][i * strides[2 * j + 0]];
        wts = *(scalar_t*)&data[2 * j + 1][i * strides[2 * j + 1]];
        t = Interpolate<n - 1, scalar_t, index_t, interp_size>::eval(src + ids, &data[2 * interp_size], &strides[2 * interp_size], i);
        output += t * wts;
      }
      return output;
  }
};

template <typename scalar_t, typename index_t, int interp_size>
struct Interpolate<1, scalar_t, index_t, interp_size> {
    static inline scalar_t eval(char* src, char** data, const int64_t* strides, int64_t i) {
      index_t ids = *(index_t*)&data[0][i * strides[0]];
      scalar_t wts = *(scalar_t*)&data[1][i * strides[1]];
      scalar_t t = *(scalar_t *)&src[ids];
      scalar_t output = t * wts;
      for (const auto j : c10::irange(1, interp_size)) {
        ids = *(index_t*)&data[2 * j + 0][i * strides[2 * j + 0]];
        wts = *(scalar_t*)&data[2 * j + 1][i * strides[2 * j + 1]];
        t = *(scalar_t *)&src[ids];
        output += t * wts;
      }
      return output;
    }
};

template <int n, typename scalar_t, typename index_t>
struct Interpolate<n, scalar_t, index_t, 1> {
    static inline scalar_t eval(char* src, char** data, const int64_t* strides, int64_t i) {
      index_t ids = *(index_t*)&data[0][i * strides[0]];
      return Interpolate<n - 1, scalar_t, index_t, 1>::eval(src + ids, &data[2], &strides[2], i);
  }
};

template <typename scalar_t, typename index_t>
struct Interpolate<1, scalar_t, index_t, 1> {
    static inline scalar_t eval(char* src, char** data, const int64_t* strides, int64_t i) {
      index_t ids = *(index_t*)&data[0][i * strides[0]];
      return *(scalar_t *)&src[ids];
    }
};

// There is an unexpected 2x slowdown for upsample_trilinear3d channels_first
// for both 1 and 6 threads. We have to specialize this case as below:
// Once the issue is fixed we can keep generic implementation and remove:
// struct Interpolate<n, scalar_t, index_t, 2> and
// struct Interpolate<1, scalar_t, index_t, 2>
template <int n, typename scalar_t, typename index_t>
struct Interpolate<n, scalar_t, index_t, 2> {
    static inline scalar_t eval(char* src, char** data, const int64_t* strides, int64_t i) {
        index_t i0 = *(index_t*)&data[0][i * strides[0]];
        index_t i1 = *(index_t*)&data[2][i * strides[2]];
        scalar_t w0 = *(scalar_t *)&data[1][i * strides[1]];
        scalar_t w1 = *(scalar_t *)&data[3][i * strides[3]];

        scalar_t t0 = Interpolate<n - 1, scalar_t, index_t, 2>::eval(src + i0, &data[4], &strides[4], i);
        scalar_t t1 = Interpolate<n - 1, scalar_t, index_t, 2>::eval(src + i1, &data[4], &strides[4], i);

        return t0 * w0 + t1 * w1;
  }
};

template <typename scalar_t, typename index_t>
struct Interpolate<1, scalar_t, index_t, 2> {
    static inline scalar_t eval(char* src, char** data, const int64_t* strides, int64_t i) {
        index_t i0 = *(index_t*)&data[0][i * strides[0]];
        index_t i1 = *(index_t*)&data[2][i * strides[2]];
        scalar_t w0 = *(scalar_t *)&data[1][i * strides[1]];
        scalar_t w1 = *(scalar_t *)&data[3][i * strides[3]];
        scalar_t t0 = *(scalar_t *)&src[i0];
        scalar_t t1 = *(scalar_t *)&src[i1];
        return t0 * w0 + t1 * w1;
    }
};

template <int n, typename scalar_t, typename index_t, int interp_size>
static inline scalar_t interpolate(char* src, char** data, const int64_t* strides, int64_t i) {
  return Interpolate<n, scalar_t, index_t, interp_size>::eval(src, data, strides, i);
}

template <typename scalar_t, typename index_t>
static inline scalar_t interpolate_aa_single_dim_zero_strides(
    char* src,
    char** data,
    const index_t ids_stride) {
  const index_t ids_min = *(index_t*)&data[0][0];
  const index_t ids_size = *(index_t*)&data[1][0];

  char* src_min = src + ids_min;

  scalar_t t = *(scalar_t*)&src_min[0];
  index_t wts_idx = *(index_t*)&data[4][0];
  scalar_t* wts_ptr = (scalar_t*)&data[3][wts_idx];
  scalar_t wts = wts_ptr[0];

  scalar_t output = t * wts;
  for (const auto j : c10::irange(1, ids_size)) {
    wts = wts_ptr[j];
    t = *(scalar_t*)&src_min[j * ids_stride];
    output += t * wts;
  }
  return output;
}

template <typename scalar_t, typename index_t>
static inline scalar_t interpolate_aa_single_dim(
    char* src,
    char** data,
    const int64_t* strides,
    int64_t i,
    const index_t ids_stride) {
  index_t ids_min = *(index_t*)&data[0][i * strides[0]];
  index_t ids_size = *(index_t*)&data[1][i * strides[1]];

  char* src_min = src + ids_min;

  scalar_t t = *(scalar_t*)&src_min[0];
  index_t wts_idx = *(index_t*)&data[4][i * strides[4]];
  scalar_t* wts_ptr = (scalar_t*)&data[3][wts_idx];
  scalar_t wts = wts_ptr[0];

  scalar_t output = t * wts;
  for (const auto j : c10::irange(1, ids_size)) {
    wts = wts_ptr[j];
    t = *(scalar_t*)&src_min[j * ids_stride];
    output += t * wts;
  }
  return output;
}

template<int m>
static inline bool is_zero_stride(const int64_t* strides) {
  bool output = strides[0] == 0;
  for (const auto i : c10::irange(1, m)) {
    output &= (strides[i] == 0);
  }
  return output;
}

template <typename scalar_t, typename index_t, int interp_size>
static inline bool is_contiguous_stride(const int64_t* strides) {
  bool output = (strides[0] == sizeof(index_t)) && (strides[1] == sizeof(scalar_t));
  for (int i=2; i<2 * interp_size; i+=2) {
    output &= (strides[i] == sizeof(index_t)) && (strides[i + 1] == sizeof(scalar_t));
  }
  return output;
}

// Helper class to recursively check if all input strides corresponding to interpolated dimensions
// are equal zero except on a single dimension.
//
// Inputs: array of strides of size N, non_zero_stride_dim which can be -1, 0, 1, 2, ...
//   if non_zero_stride_dim, we check that all strides are equal zero, otherwise
//   4 strides corresponding to the strides for index_0, weight_0, index_1 and weight_1 for non_zero_stride_dim
//   dimension should be non zero.
//
// Unit check of the recursion is to verify whether 4 strides for one interpolated dimension are either zero,
// see method is_zero_stride, or (sizeof(index_t), sizeof(scalar_t), sizeof(index_t), sizeof(scalar_t)), see
// method is_contiguous_stride.
//
// In practice, we have the following cases:
// - for ND, float32, channel first, strides are
//         dimN-1,              dim1,           dim0
//         i0, w0, i1, w1, ..., i0, w0, i1, w1, i0, w0, i1, w1
// strides=(0,  0,  0,  0, ...,  0,  0,  0,  0,  4,  4,  4,  4)
//
// if size dim0 is 1 then its strides are 0 and dim1 strides are equal 4
//
// - for ND, float32, channel last, strides are
//         dimN-1,         dimN-2,             dim0
//         i0, w0, i1, w1, i0, w0, i1, w1, ... i0, w0, i1, w1
// strides=(0,  0,  0,  0,  0,  0,  0,  0, ..., 0,  0,  0,  0)
//
// Using these methods we can hint the compiler to factorize constant indices and weights
// in cpu_upsample_linear method
template <int N, int non_zero_stride_dim, typename scalar_t, typename index_t, int interp_size>
struct CheckAlmostAllZeroStrides {
  static inline bool eval(const int64_t* strides) {
    // N is dim index: N -> dim0, N-1 -> dim1, ...
    // non_zero_stride_dim should be out_dims - dim
    // NOLINTNEXTLINE(cppcoreguidelines-init-variables)
    bool output;
    if (N == non_zero_stride_dim) {
      output = is_contiguous_stride<scalar_t, index_t, interp_size>(strides);
    } else {
      output = is_zero_stride<2 * interp_size>(strides);
    }
    return output &&
      CheckAlmostAllZeroStrides<N - 1, non_zero_stride_dim, scalar_t, index_t, interp_size>::eval(
        &strides[2 * interp_size]);
  }
};

template <int non_zero_stride_dim, typename scalar_t, typename index_t, int interp_size>
struct CheckAlmostAllZeroStrides<0, non_zero_stride_dim, scalar_t, index_t, interp_size> {
  static inline bool eval(const int64_t* /*strides*/) {
    return true;
  }
};

template <int n, int s, typename scalar_t, typename index_t, int interp_size>
static inline bool check_almost_all_zero_stride(const int64_t* strides) {
  return CheckAlmostAllZeroStrides<n, s, scalar_t, index_t, interp_size>::eval(strides);
}

// Helper method to compute interpolation for nearest, linear, cubic modes
template <typename scalar_t, typename index_t, int out_ndims, int interp_size>
static inline void basic_loop(char** data, const int64_t* strides, int64_t n) {
  char* dst = data[0];
  char* src = data[1];
  for (const auto i : c10::irange(n)) {
    *(scalar_t*)&dst[i * strides[0]] = interpolate<out_ndims, scalar_t, index_t, interp_size>(
        src + i * strides[1], &data[2], &strides[2], i);
  }
}

template <typename scalar_t>
static inline void basic_loop_aa_vertical(
    char** data,
    const int64_t* strides,
    int64_t n,
    unsigned int weights_precision) {
  char* dst = data[0];
  char* src = data[1];
  // index stride is constant for the given dimension
  const int64_t ids_stride = *(int64_t*)&data[2 + 2][0];

  for (const auto i : c10::irange(n)) {
    *(scalar_t*)&dst[i * strides[0]] =
        interpolate_aa_single_dim_zero_strides<scalar_t, int64_t>(
            src + i * strides[1], &data[2], ids_stride);
  }
}

template <>
inline void basic_loop_aa_vertical<uint8_t>(
    char** data,
    const int64_t* strides,
    int64_t n,
    unsigned int weights_precision) {
  // See Note [ Weights computation for uint8_t and multiplication trick ]
  char* dst = data[0];
  char* src = data[1];

  // index stride is constant for the given dimension
  const int64_t ids_stride = *(int64_t*)&data[2 + 2][0];
  const int64_t ids_size = *(int64_t*)&data[2 + 1][0];
  const int64_t ids_min = *(int64_t*)&data[2 + 0][0];

  int64_t i = 0;

  for (; i<n; i++) {

    char* src_min = src + i * strides[1] + ids_min;

    uint8_t t = *(uint8_t*)&src_min[0];
    int64_t wts_idx = *(int64_t*)&data[2 + 4][0];
    int16_t* wts_ptr = (int16_t*)&data[2 + 3][wts_idx];
    int16_t wts = wts_ptr[0];

    // Intermediate computations are using integer type
    int output = 1 << (weights_precision - 1);  // accounts for the +0.5 part
    output += t * wts;
    for (const auto j : c10::irange(1, ids_size)) {
      wts = wts_ptr[j];
      t = *(uint8_t*)&src_min[j * ids_stride];
      output += t * wts;
    }
    *(uint8_t*)&dst[i * strides[0]] = (uint8_t)std::clamp(output >> weights_precision, 0, 255);
  }
}

template <typename scalar_t>
static inline void basic_loop_aa_horizontal(
    char** data,
    const int64_t* strides,
    int64_t n,
    unsigned int weights_precision) {
  char* dst = data[0];
  char* src = data[1];
  // index stride is constant for the given dimension
  const int64_t ids_stride = *(int64_t*)&data[2 + 2][0];

  if (strides[1] == 0) {
    for (const auto i : c10::irange(n)) {
      *(scalar_t*)&dst[i * strides[0]] =
          interpolate_aa_single_dim<scalar_t, int64_t>(
              src, &data[2], &strides[2], i, ids_stride);
    }
  } else {
    for (const auto i : c10::irange(n)) {
      *(scalar_t*)&dst[i * strides[0]] =
          interpolate_aa_single_dim<scalar_t, int64_t>(
              src + i * strides[1], &data[2], &strides[2], i, ids_stride);
    }
  }
}

template <>
inline void basic_loop_aa_horizontal<uint8_t>(
    char** data,
    const int64_t* strides,
    int64_t n,
    unsigned int weights_precision) {
  // See Note [ Weights computation for uint8_t and multiplication trick ]
  char* dst = data[0];
  char* src = data[1];
  // index stride is constant for the given dimension
  const int64_t ids_stride = *(int64_t*)&data[2 + 2][0];

  int64_t i = 0;

  // Here we are implementing data interpolation within the same line (vs between the lines)
  // output[x, y] = input[xmin[x], y] * W[x] + input[xmin[x] + 1, y] * W[x + 1] + ... + input[xmin[x] + xsize, y] * W[x + xsize]

  for (; i<n; i++) {

    int64_t ids_min = *(int64_t*)&data[2 + 0][i * strides[2 + 0]];
    int64_t ids_size = *(int64_t*)&data[2 + 1][i * strides[2 + 1]];

    char* src_min = src + i * strides[1] + ids_min;

    uint8_t t = *(uint8_t*)&src_min[0];
    int64_t wts_idx = *(int64_t*)&data[2 + 4][i * strides[2 + 4]];
    int16_t* wts_ptr = (int16_t*)&data[2 + 3][wts_idx];
    int16_t wts = wts_ptr[0];

    // Intermediate computations are using integer type
    int output = 1 << (weights_precision - 1);  // accounts for the +0.5 part
    output += t * wts;
    for (const auto j : c10::irange(1, ids_size)) {
      wts = wts_ptr[j];
      t = *(uint8_t*)&src_min[j * ids_stride];
      output += t * wts;
    }
    *(uint8_t*)&dst[i * strides[0]] = (uint8_t)std::clamp(output >> weights_precision, 0, 255);
  }
}

// Generic upsampling computation method using TensorIterator for Nd case.
// Supports: nearest, linear, cubic modes with interp_size template argument: 1, 2, 4
//
// Single loop function for 1d, 2d and 3d cases and modes
// For N dimensions, output value up to Di dimension can be computed as
//
// output_i[a] = interpolate(output_{i+1}[a], w_{i+1}[a], output_{i+1}[a+1], w_{i+1}[a+1], ...)
// with
// output_DN[a] = interpolate(input_DN[a], w_DN[a], input_DN[a+1], w_DN[a+1], ...)
// and i - dimension index and a - linear index for spatial coordinates
//
// The recursive call is implemented with InterpLinear struct using template for
// the loop unrolling on compile time.
template <typename scalar_t, int out_ndims, int interp_size>
void cpu_upsample_generic(at::TensorIterator& iter)
{
  auto loop = [&](char** data, const int64_t* strides, int64_t n) {
    // special-cases to let the compiler apply compile-time input-specific optimizations
    if ((strides[0] == sizeof(scalar_t) && (strides[1] == 0) &&
        // NOLINTNEXTLINE(bugprone-branch-clone)
        check_almost_all_zero_stride<out_ndims, 1, scalar_t, int64_t, interp_size>(&strides[2]))) {
      // contiguous channels-first case
      basic_loop<scalar_t, int64_t, out_ndims, interp_size>(data, strides, n);
    } else if ((strides[0] == sizeof(scalar_t) && (strides[1] == sizeof(scalar_t)) &&
               check_almost_all_zero_stride<out_ndims, -1, scalar_t, int64_t, interp_size>(&strides[2]))) {
      // contiguous channels-last case
      basic_loop<scalar_t, int64_t, out_ndims, interp_size>(data, strides, n);
    } else {
      // fallback
      basic_loop<scalar_t, int64_t, out_ndims, interp_size>(data, strides, n);
    }
  };
  iter.for_each(loop);
}

template <typename scalar_t, typename scale_type, nearest_idx_fn_t nearest_idx_fn>
void cpu_upsample_nearest_channels_last(
    const Tensor& output_,
    const Tensor& input_,
    const scale_type& scales) {
  TORCH_CHECK(input_.dtype() == output_.dtype(), "expected dtype ", input_.dtype(),
              " for `output` but got dtype ", output_.dtype());

  auto input_sizes = input_.sizes().vec();
  auto output_sizes = output_.sizes().vec();
  auto ndim = input_sizes.size();
  TORCH_CHECK(ndim >=4 && ndim <= 5, "Upsample with NHWC format supports tensors with 4 or 5 dims.")

  auto channels_last_memory_format = ndim == 4 ? at::MemoryFormat::ChannelsLast : at::MemoryFormat::ChannelsLast3d;
  auto input = input_.contiguous(channels_last_memory_format);
  auto output = output_.contiguous(channels_last_memory_format);

  auto input_data = input.data_ptr<scalar_t>();
  auto output_data = output.data_ptr<scalar_t>();

  int64_t num_batches =  input_sizes[0];
  int64_t channels =  input_sizes[1];
  int64_t input_depth = (ndim == 5) ? input_sizes[2] : 1;
  int64_t output_depth = (ndim == 5) ? output_sizes[2] : 1;
  int64_t input_height = (ndim >= 4) ? input_sizes[ndim - 2] : 1;
  int64_t output_height = (ndim >= 4) ? output_sizes[ndim - 2] : 1;
  int64_t input_width = input_sizes[ndim - 1];
  int64_t output_width = output_sizes[ndim - 1];
  int64_t numel = output.numel();

  TORCH_CHECK(channels > 0, "expected input and output channels greater than 0 but got ", channels);

  using Vec = vec::Vectorized<scalar_t>;
  auto copy = [](scalar_t* out, scalar_t* in, int64_t size) {
    int64_t d = 0;
    for (; d < size - (size % Vec::size()); d += Vec::size()) {
      Vec out_vec = Vec::loadu(in + d);
      out_vec.store(out + d);
    }
    for (; d < size; d++) {
      out[d] = in[d];
    }
  };

  auto loop2d = [&](int64_t begin, int64_t end) {
    int64_t n = 0;
    int64_t oh = 0;
    int64_t ow = 0;
    data_index_init(begin, n, num_batches, oh, output_height, ow, output_width);

    for (const auto i : c10::irange(begin, end)) {
      int64_t ih = nearest_idx_fn(oh, input_height, output_height, scales[0]);
      int64_t iw = nearest_idx_fn(ow, input_width, output_width, scales[1]);
      scalar_t* output_ptr = output_data + i * channels;
      scalar_t* input_ptr = input_data + n * input_height * input_width * channels +
          ih * input_width * channels + iw * channels;
      copy(output_ptr, input_ptr, channels);
      data_index_step(n, num_batches, oh, output_height, ow, output_width);
    }
  };

  auto loop3d = [&](int64_t begin, int64_t end) {
    int64_t n = 0;
    int64_t od = 0;
    int64_t oh = 0;
    int64_t ow = 0;
    data_index_init(begin, n, num_batches, od, output_depth, oh, output_height, ow, output_width);

    for (const auto i : c10::irange(begin, end)) {
      int64_t id = nearest_idx_fn(od, input_depth, output_depth, scales[0]);
      int64_t ih = nearest_idx_fn(oh, input_height, output_height, scales[1]);
      int64_t iw = nearest_idx_fn(ow, input_width, output_width, scales[2]);
      scalar_t* output_ptr = output_data + i * channels;
      scalar_t* input_ptr = input_data + n * input_depth * input_height * input_width * channels +
          id * input_height * input_width * channels +
          ih * input_width * channels + iw * channels;
      copy(output_ptr, input_ptr, channels);
      data_index_step(n, num_batches, od, output_depth, oh, output_height, ow, output_width);
    }
  };

  if (ndim == 4) {
    // upsample nearest 2d
    at::parallel_for(0, numel / channels, at::internal::GRAIN_SIZE / channels, loop2d);
  } else {
    // upsample nearest 3d
    TORCH_INTERNAL_ASSERT(ndim == 5);
    at::parallel_for(0, numel / channels, at::internal::GRAIN_SIZE / channels, loop3d);
  }

  if (!output_.is_contiguous(channels_last_memory_format)) {
    output_.copy_(output);
  }
}

template <typename scalar_t, typename accscalar_t>
inline VecType<scalar_t> interpolate(const scalar_t* t, accscalar_t w) {
  return VecType<scalar_t>::loadu(t) * VecType<scalar_t>(w);
}

template <typename scalar_t, typename accscalar_t, typename... Args>
inline VecType<scalar_t> interpolate(const scalar_t* t, accscalar_t w, Args... args) {
  return VecType<scalar_t>::loadu(t) * VecType<scalar_t>(w) + interpolate(args...);
}

template <typename scalar_t, typename scale_type>
void cpu_upsample_linear_channels_last(
    const Tensor& output_,
    const Tensor& input_,
    bool align_corners,
    const scale_type& scales) {
  TORCH_CHECK(input_.dtype() == output_.dtype(), "expected dtype ", input_.dtype(),
              " for `output` but got dtype ", output_.dtype());

  auto input_sizes = input_.sizes().vec();
  auto output_sizes = output_.sizes().vec();
  auto ndim = input_sizes.size();
  TORCH_CHECK(ndim >=4 && ndim <= 5, "Upsample with NHWC format supports tensors with 4 or 5 dims.")

  auto channels_last_memory_format = ndim == 4 ? at::MemoryFormat::ChannelsLast : at::MemoryFormat::ChannelsLast3d;
  auto input = input_.contiguous(channels_last_memory_format);
  auto output = output_.contiguous(channels_last_memory_format);

  auto input_data = input.data_ptr<scalar_t>();
  auto output_data = output.data_ptr<scalar_t>();

  int64_t num_batches =  input_sizes[0];
  int64_t channels =  input_sizes[1];
  int64_t input_depth = (ndim == 5) ? input_sizes[2] : 1;
  int64_t output_depth = (ndim == 5) ? output_sizes[2] : 1;
  int64_t input_height = (ndim >= 4) ? input_sizes[ndim - 2] : 1;
  int64_t output_height = (ndim >= 4) ? output_sizes[ndim - 2] : 1;
  int64_t input_width = input_sizes[ndim - 1];
  int64_t output_width = output_sizes[ndim - 1];

  TORCH_CHECK(channels > 0, "expected input and output channels greater than 0 but got ", channels);
  int64_t output_slice_size = output_depth * output_height * output_width * channels;

  using opmath_t = at::opmath_type<scalar_t>;
  using Vec = vec::Vectorized<scalar_t>;
  auto loop2d = [&](int64_t begin, int64_t end) {
    const auto height_scale = area_pixel_compute_scale<opmath_t>(
        input_height, output_height, align_corners, scales[0]);
    const auto width_scale = area_pixel_compute_scale<opmath_t>(
        input_width, output_width, align_corners, scales[1]);

    auto input_indexr = [=](int64_t n, int64_t h, int64_t w) {
      return input_data + n * input_height * input_width * channels +
          h * input_width * channels + w * channels;
    };

    // NOLINTNEXTLINE(cppcoreguidelines-init-variables)
    int64_t ih0, ih1, iw0, iw1;
    opmath_t h0lambda, h1lambda, w0lambda, w1lambda;
    for (const auto n : c10::irange(begin, end)) {
      for (const auto oh : c10::irange(output_height)) {
        compute_source_index_and_lambda(
            ih0, ih1, h0lambda, h1lambda, height_scale, oh, input_height, output_height, align_corners);
        for (const auto ow : c10::irange(output_width)) {
          compute_source_index_and_lambda(
              iw0, iw1, w0lambda, w1lambda, width_scale, ow, input_width, output_width, align_corners);

          scalar_t* out = output_data + n * output_slice_size +
              oh * output_width * channels + ow * channels;
          scalar_t* i00 = input_indexr(n, ih0, iw0);
          scalar_t* i01 = input_indexr(n, ih0, iw1);
          scalar_t* i10 = input_indexr(n, ih1, iw0);
          scalar_t* i11 = input_indexr(n, ih1, iw1);
          opmath_t w00 = h0lambda * w0lambda;
          opmath_t w01 = h0lambda * w1lambda;
          opmath_t w10 = h1lambda * w0lambda;
          opmath_t w11 = h1lambda * w1lambda;

          int64_t size = channels;
          int64_t d = 0;
          for (; d < size - (size % Vec::size()); d += Vec::size()) {
            auto out_vec = interpolate(i00 + d, w00, i01 + d, w01, i10 + d, w10, i11 + d, w11);
            out_vec.store(out + d);
          }
          for (; d < size; d++) {
            out[d] = i00[d] * w00 + i01[d] * w01 + i10[d] * w10 + i11[d] * w11;
          }
        }
      }
    }
  };

  auto loop3d = [&](int64_t begin, int64_t end) {
    const auto depth_scale = area_pixel_compute_scale<opmath_t>(
        input_depth, output_depth, align_corners, scales[0]);
    const auto height_scale = area_pixel_compute_scale<opmath_t>(
        input_height, output_height, align_corners, scales[1]);
    const auto width_scale = area_pixel_compute_scale<opmath_t>(
        input_width, output_width, align_corners, scales[2]);

    auto input_indexr = [=](int64_t n, int64_t d, int64_t h, int64_t w) {
      return input_data + n * input_depth * input_height * input_width * channels +
          d * input_height * input_width * channels +
          h * input_width * channels + w * channels;
    };

    // NOLINTNEXTLINE(cppcoreguidelines-init-variables)
    int64_t id0, id1, ih0, ih1, iw0, iw1;
    opmath_t d0lambda, d1lambda, h0lambda, h1lambda, w0lambda, w1lambda;
    for (const auto n : c10::irange(begin, end)) {
      for (const auto od : c10::irange(output_depth)) {
        compute_source_index_and_lambda(
            id0, id1, d0lambda, d1lambda, depth_scale, od, input_depth, output_depth, align_corners);
        for (const auto oh : c10::irange(output_height)) {
          compute_source_index_and_lambda(
              ih0, ih1, h0lambda, h1lambda, height_scale, oh, input_height, output_height, align_corners);
          for (const auto ow : c10::irange(output_width)) {
            compute_source_index_and_lambda(
                iw0, iw1, w0lambda, w1lambda, width_scale, ow, input_width, output_width, align_corners);

            scalar_t* out = output_data + n * output_slice_size +
                od * output_height * output_width * channels +
                oh * output_width * channels + ow * channels;
            scalar_t* i000 = input_indexr(n, id0, ih0, iw0);
            scalar_t* i001 = input_indexr(n, id0, ih0, iw1);
            scalar_t* i010 = input_indexr(n, id0, ih1, iw0);
            scalar_t* i011 = input_indexr(n, id0, ih1, iw1);
            scalar_t* i100 = input_indexr(n, id1, ih0, iw0);
            scalar_t* i101 = input_indexr(n, id1, ih0, iw1);
            scalar_t* i110 = input_indexr(n, id1, ih1, iw0);
            scalar_t* i111 = input_indexr(n, id1, ih1, iw1);
            opmath_t w000 = d0lambda * h0lambda * w0lambda;
            opmath_t w001 = d0lambda * h0lambda * w1lambda;
            opmath_t w010 = d0lambda * h1lambda * w0lambda;
            opmath_t w011 = d0lambda * h1lambda * w1lambda;
            opmath_t w100 = d1lambda * h0lambda * w0lambda;
            opmath_t w101 = d1lambda * h0lambda * w1lambda;
            opmath_t w110 = d1lambda * h1lambda * w0lambda;
            opmath_t w111 = d1lambda * h1lambda * w1lambda;

            int64_t size = channels;
            int64_t d = 0;
            for (; d < size - (size % Vec::size()); d += Vec::size()) {
              auto out_vec = interpolate(
                  i000 + d, w000, i001 + d, w001, i010 + d, w010, i011 + d, w011,
                  i100 + d, w100, i101 + d, w101, i110 + d, w110, i111 + d, w111);
              out_vec.store(out + d);
            }
            for (; d < size; d++) {
              out[d] =
                  i000[d] * w000 + i001[d] * w001 + i010[d] * w010 + i011[d] * w011 +
                  i100[d] * w100 + i101[d] * w101 + i110[d] * w110 + i111[d] * w111;
            }
          }
        }
      }
    }
  };

  if (ndim == 4) {
    // upsample nearest 2d
    at::parallel_for(0, num_batches, at::internal::GRAIN_SIZE / output_slice_size / 4, loop2d);
  } else {
    // upsample nearest 3d
    TORCH_INTERNAL_ASSERT(ndim == 5);
    at::parallel_for(0, num_batches, at::internal::GRAIN_SIZE / output_slice_size / 8, loop3d);
  }

  if (!output_.is_contiguous(channels_last_memory_format)) {
    output_.copy_(output);
  }
}

// Helper structs to use with upsample_generic_Nd_kernel_impl
struct HelperInterpBase {

  static inline void init_indices_weights(
    at::ScalarType output_type,
    std::vector<Tensor> & output, int64_t output_size, int64_t ndims,
    int64_t reshape_dim, int interp_size
  ) {

    auto new_shape = std::vector<int64_t>(ndims, 1);
    new_shape[reshape_dim] = output_size;

    for (const auto j C10_UNUSED : c10::irange(interp_size)) {
      output.emplace_back(empty(new_shape, CPU(c10::CppTypeToScalarType<int64_t>())));
      output.emplace_back(empty(new_shape, CPU(output_type)));
    }
  }

  template <typename scalar_t, typename aa_filter_fn_t>
  static inline void _compute_weights_aa(
    const int64_t i, const int64_t input_size, const scalar_t scale, const scalar_t support,
    scalar_t* wt_ptr, const int64_t max_interp_size, aa_filter_fn_t filter_fn,
    int64_t& xmin, int64_t& xsize, bool antialias, bool align_corners
  ) {

    scalar_t d = (align_corners) ? 0.5 : 0.0;
    scalar_t center = scale * (i + 0.5 - d);
    scalar_t total_w = 0.0;
    scalar_t invscale = (scale >= 1.0 && antialias) ? 1.0 / scale : 1.0;
    xmin = std::max(
        static_cast<int64_t>(center - support + 0.5 + d), static_cast<int64_t>(0));
    xsize = std::min(static_cast<int64_t>(center + support + 0.5 + d), input_size) -
        xmin;

    int64_t j = 0;
    for (; j < xsize; j++) {
      scalar_t w = filter_fn((j + xmin - center + 0.5 - d) * invscale);
      wt_ptr[j] = w;
      total_w += w;
    }
    for (j = 0; j < xsize; j++) {
      if (total_w != 0.0) {
        wt_ptr[j] /= total_w;
      }
    }
    for (; j < max_interp_size; j++) {
      wt_ptr[j] = static_cast<scalar_t>(0.0);
    }
  }

  // Note [ Support for antialias=False as a subcase of antilias=True ]
  // This function was originally written with the hard assumption that
  // antialias=True (hence the aa in the name). It was later extended to support
  // antialias=False. The only difference between aa and no-aa is in how the
  // weights and indices are computed (and their number). In aa their number is
  // variable but with no-aa, they're fixed to interp_size. The same "filters"
  // can be used otherwise. HOWEVER, support for antialias=False here may not be
  // optimally optimized: the code assumes an arbitrary number of weights and
  // indices, but this can be optimized further when aa=False since we know
  // their actual dimensions.
  template <typename scalar_t, typename aa_filter_fn_t, int weight_index_stride=sizeof(scalar_t)>
  static inline std::tuple<std::vector<Tensor>, int> _compute_indices_weights_aa(
    int64_t input_size, int64_t output_size, int64_t stride, int64_t ndims,
    int64_t reshape_dim, scalar_t scale,
    int interp_size, aa_filter_fn_t aa_filter_fn, bool antialias, bool align_corners
  ) {

    std::vector<Tensor> output;

    scalar_t support;
    int max_interp_size;
    if (antialias) {
        support = (scale >= 1.0) ? (interp_size * 0.5) * scale : interp_size * 0.5;
        max_interp_size = (int)ceil(support) * 2 + 1;
    } else {
        support = interp_size * 0.5;
        max_interp_size = interp_size;
    }

    auto new_shape = std::vector<int64_t>(ndims, 1);
    new_shape[reshape_dim] = output_size;

    // Bounds approach as in PIL: xmin/xmax
    output.emplace_back(
        empty(new_shape, CPU(c10::CppTypeToScalarType<int64_t>())));
    output.emplace_back(
        empty(new_shape, CPU(c10::CppTypeToScalarType<int64_t>())));
    output.emplace_back(
        empty(new_shape, CPU(c10::CppTypeToScalarType<int64_t>())));

    {
      // Weights
      new_shape[reshape_dim] = output_size * max_interp_size;
      auto wts = empty(new_shape, CPU(c10::CppTypeToScalarType<scalar_t>()));
      auto strides = wts.strides().vec();
      strides[reshape_dim] = 0;
      new_shape[reshape_dim] = output_size;
      wts = wts.as_strided(new_shape, strides);
      output.emplace_back(wts);
      // Weights indices
      output.emplace_back(
          empty(new_shape, CPU(c10::CppTypeToScalarType<int64_t>())));
    }

    int64_t* idx_ptr_xmin = output[0].data_ptr<int64_t>();
    int64_t* idx_ptr_size = output[1].data_ptr<int64_t>();
    int64_t* idx_ptr_stride = output[2].data_ptr<int64_t>();
    scalar_t* wt_ptr = output[3].data_ptr<scalar_t>();
    int64_t* wt_idx_ptr = output[4].data_ptr<int64_t>();

    int64_t xmin, xmax;

    for (const auto i : c10::irange(output_size)) {
      HelperInterpBase::_compute_weights_aa(
          i,
          input_size,
          scale,
          support,
          wt_ptr + i * max_interp_size,
          max_interp_size,
          aa_filter_fn,
          xmin,
          xmax,
          antialias,
          align_corners);

      idx_ptr_xmin[i] = xmin * stride;
      idx_ptr_size[i] = xmax;
      idx_ptr_stride[i] = stride;
      wt_idx_ptr[i] = i * max_interp_size * weight_index_stride;
    }
    return {output, max_interp_size};
  }

  /*
  NOTE [ Weights computation for uint8_t and multiplication trick ]
  When the input/output dtype is uint8_t, we still compute the interpolation
  weights as double, but then convert them to int16 via some conversion logic
  detailed below. This allows us to compute all interpolation operation (sum of
  multiplications) as ints instead of floats. The result is converted back into
  uint8 in basic_loop_aa_horizontal<uint8_t> (and vertical)

  In essence the idea is to avoid a multiplication between a float (the
  weight) and an int (the pixel value) and instead run a multpilication between
  2 ints:

  ```py
  COEF_PREC = 16

  def mul(a:float, b:int) -> Tuple[float, int]:
    # return a * b, round(a * b)
    actual = a * b

    assert a > 0  # I'm lazy
    int_a = floor(0.5 + a * (1 << COEF_PREC))
    with_trick = ((int_a * b) + (1 << (COEF_PREC - 1))) >> COEF_PREC

    return actual, with_trick  # round(actual) == with_trick!!
  ```

  Here's how it works:
  N == COEFF_PREC
  1 << N == 2**N
  floor(0.5 + x) == round(x)

  So the operation is something like

  int_a = round(a * 2**N)  -- let's just say it's `a * 2**N` for simplicity

  res = ((int_a * b) + (1 << (N - 1))) >> N
      = ((a * 2**N * b + 2**(N - 1)) / 2**N
      = a * b + 0.5
      = round(a * b)
      = what we wanted
  */
  template <typename aa_filter_fn_t>
  static inline std::tuple<std::vector<Tensor>, int, unsigned int> _compute_indices_int16_weights_aa(
    int64_t input_size, int64_t output_size, int64_t stride, int64_t ndims,
    int64_t reshape_dim, bool align_corners, const c10::optional<double> opt_scale,
    int interp_size, aa_filter_fn_t aa_filter_fn, bool antialias
  ) {

    double scale = area_pixel_compute_scale<double>(
        input_size, output_size, align_corners, opt_scale);

    std::vector<Tensor> indices_weights;
    std::tie(indices_weights, interp_size) = HelperInterpBase::_compute_indices_weights_aa<double, aa_filter_fn_t, sizeof(int16_t)>(
        input_size, output_size, stride, ndims, reshape_dim, scale, interp_size, aa_filter_fn, antialias, align_corners);

    // Rescale float weights to int16 and compute weights precision
    auto weights_f64 = indices_weights[3];
    double * data_f64 = weights_f64.data_ptr<double>();
    int64_t weights_f64_size = output_size * interp_size;
    // can't use weights_f64.max() here as tensor is restrided
    double w_max = data_f64[0];
    for (const auto i : c10::irange(weights_f64_size)) {
        double v = data_f64[i];
        if (w_max < v) {
            w_max = v;
        }
    }

    unsigned int weights_precision = 0;
    for (weights_precision = 0; weights_precision < 22; weights_precision += 1) {
        int next_value = (int) (0.5 + w_max * (1 << (weights_precision + 1)));
        if (next_value >= (1 << 15))
            break;
    }

    // rescale float values to int16
    int16_t * data_i16 = (int16_t *) data_f64;
    for (const auto i : c10::irange(weights_f64_size)) {
      double v = data_f64[i];
      if (v < 0) {
          data_i16[i] = (int) (-0.5 + v * (1 << weights_precision));
      } else {
          data_i16[i] = (int) (0.5 + v * (1 << weights_precision));
      }
    }

    return {indices_weights, interp_size, weights_precision};
  }



};

struct HelperInterpNearest : public HelperInterpBase {
  // This structure implements outdated and buggy method to compute indices
  // for nearest neighbours interpolation
  // We keep this structure for BC and consider as deprecated.
  // See HelperInterpNearestExact as replacement

  static const int interp_size = 1;

  static inline void init_indices_weights(
    at::ScalarType output_type,
    std::vector<Tensor> & output, int64_t output_size, int64_t ndims,
    int64_t reshape_dim, int interp_size
  ) {
    auto new_shape = std::vector<int64_t>(ndims, 1);
    new_shape[reshape_dim] = output_size;

    for (const auto j C10_UNUSED : c10::irange(interp_size)) {
      output.emplace_back(empty(new_shape, CPU(c10::CppTypeToScalarType<int64_t>())));
      // Defines weights for consistency, but not used
      output.emplace_back(at::ones(new_shape, CPU(output_type)));
    }
  }

  // Compute nearest mode indices and weights for each interpolated dimension
  // indices_weights = {
  //      {indices_0, 1.0, },  // dim -n
  //      {indices_0, 1.0, },  // dim -(n-1)
  //      ...
  //      {indices_0, 1.0, },  // dim -1
  // }
  // Indices and weights are reshaped as (1, 1, ..., N, ..., 1, 1) to
  // fit input/output tensors.
  // Indices are already containing the strides to optimize the computations
  static inline std::vector<Tensor> compute_indices_weights(
    at::ScalarType scalar_type,
    int64_t input_size, int64_t output_size, int64_t stride, int64_t ndims,
    int64_t reshape_dim, bool align_corners, const c10::optional<double> opt_scale
  ) {

    TORCH_INTERNAL_ASSERT(!align_corners);
    // NOLINTNEXTLINE(cppcoreguidelines-init-variables)
    std::vector<Tensor> output;
    HelperInterpNearest::init_indices_weights(
      scalar_type, output, output_size, ndims, reshape_dim, HelperInterpNearest::interp_size);

    AT_DISPATCH_FLOATING_TYPES_AND(
      ScalarType::BFloat16, scalar_type, "compute_indices_weights_nearest", [&] {
        scalar_t scale = area_pixel_compute_scale<scalar_t>(input_size, output_size, align_corners, opt_scale);

        auto input_index_ptr = output[0].data_ptr<int64_t>();
        int64_t input_index;

        // Indices are computed as following:
        // scale = 1.0 * isize / osize
        // index_f32 = (output_index) * scale
        // input_index = floor(index_f32)
        // Same as OpenCV INTER_NEAREST
        using opmath_t = at::opmath_type<scalar_t>;
        for (const auto i : c10::irange(output_size)) {
          const auto real_input_index =
              area_pixel_compute_source_index<opmath_t>(
                  scale, i, /*align_corners=*/true, /*cubic=*/false);
          input_index = static_cast<int64_t>(floorf(real_input_index));
          input_index_ptr[i] = static_cast<int64_t>(std::min(input_index, input_size - 1)) * stride;
        }
      }
    );
    return output;
  }

};

struct HelperInterpNearestExact : public HelperInterpNearest {

  // Compute nearest mode indices and weights for each interpolated dimension
  // indices_weights = {
  //      {indices_0, 1.0, },  // dim -n
  //      {indices_0, 1.0, },  // dim -(n-1)
  //      ...
  //      {indices_0, 1.0, },  // dim -1
  // }
  // Indices and weights are reshaped as (1, 1, ..., N, ..., 1, 1) to
  // fit input/output tensors.
  // Indices are already containing the strides to optimize the computations
  static inline std::vector<Tensor> compute_indices_weights(
    at::ScalarType scalar_type,
    int64_t input_size, int64_t output_size, int64_t stride, int64_t ndims,
    int64_t reshape_dim, bool align_corners, const c10::optional<double> opt_scale
  ) {

    TORCH_INTERNAL_ASSERT(!align_corners);
    // NOLINTNEXTLINE(cppcoreguidelines-init-variables)
    std::vector<Tensor> output;
    HelperInterpNearest::init_indices_weights(
      scalar_type, output, output_size, ndims, reshape_dim, HelperInterpNearest::interp_size);

    AT_DISPATCH_FLOATING_TYPES(
      scalar_type, "compute_indices_weights_nearest", [&] {
        scalar_t scale = area_pixel_compute_scale<scalar_t>(input_size, output_size, align_corners, opt_scale);

        auto input_index_ptr = output[0].data_ptr<int64_t>();
        int64_t input_index;

        // Indices should be computed as following:
        // scale = 1.0 * isize / osize
        // index_f32 = (output_index + 0.5) * scale - 0.5
        // input_index = round(index_f32)
        // Same as Pillow and Scikit-Image/Scipy ndi.zoom
        using opmath_t = at::opmath_type<scalar_t>;
        for (const auto i : c10::irange(output_size)) {
          const auto real_input_index =
              area_pixel_compute_source_index<opmath_t>(
                  scale, i, /*align_corners=*/align_corners, /*cubic=*/false);
          input_index = static_cast<int64_t>(floorf(real_input_index + 0.5));
          input_index_ptr[i] = static_cast<int64_t>(std::min(input_index, input_size - 1)) * stride;
        }
      }
    );
    return output;
  }
};

struct HelperInterpLinear : public HelperInterpBase {

  static const int interp_size = 2;

  // Compute indices and weights for each interpolated dimension
  // indices_weights = {
  //      {indices_0, weights_0, indices_1, weights_1},  // dim -n
  //      {indices_0, weights_0, indices_1, weights_1},  // dim -(n-1)
  //      ...
  //      {indices_0, weights_0, indices_1, weights_1},  // dim -1
  // }
  // Indices and weights are reshaped as (1, 1, ..., N, ..., 1, 1) to
  // fit input/output tensors.
  // Indices are already containing the strides to optimize the computations
  static inline std::vector<Tensor> compute_indices_weights(
    at::ScalarType scalar_type,
    int64_t input_size, int64_t output_size, int64_t stride, int64_t ndims, int64_t reshape_dim,
    bool align_corners, const c10::optional<double> opt_scale
  ) {
    // NOLINTNEXTLINE(cppcoreguidelines-init-variables)
    std::vector<Tensor> output;
    HelperInterpLinear::init_indices_weights(
      scalar_type, output, output_size, ndims, reshape_dim, HelperInterpLinear::interp_size);
    AT_DISPATCH_FLOATING_TYPES_AND(
      ScalarType::BFloat16, scalar_type, "compute_indices_weights_linear", [&] {
        scalar_t scale = area_pixel_compute_scale<scalar_t>(input_size, output_size, align_corners, opt_scale);

        auto input_index0_ptr = output[0].data_ptr<int64_t>();
        auto lambda0_ptr = output[1].data_ptr<scalar_t>();
        auto input_index1_ptr = output[2].data_ptr<int64_t>();
        auto lambda1_ptr = output[3].data_ptr<scalar_t>();

        for (const auto i : c10::irange(output_size)) {

          compute_source_index_and_lambda<scalar_t>(
            input_index0_ptr[i], input_index1_ptr[i],
            lambda0_ptr[i], lambda1_ptr[i],
            scale, i, input_size, output_size, align_corners
          );
          // put stride into indices
          // index values correspond to input indices (0, 1, 2, 3, ...)
          // when multiplied by input stride, maximum possible value
          // input_size[dim-1] * input_size[dim-2] * ... for the given dimension.
          input_index0_ptr[i] *= stride;
          input_index1_ptr[i] *= stride;
        }
      }
    );
    return output;
  }

  // taken from
  // https://github.com/python-pillow/Pillow/blob/6812205f18ca4ef54372e87e1a13ce4a859434df/
  // src/libImaging/Resample.c#L20-L29
  template<typename scalar_t>
  static inline scalar_t aa_filter(scalar_t x) {
    if (x < 0.0) {
      x = -x;
    }
    if (x < 1.0) {
      return 1.0 - x;
    }
    return 0.0;
  }

  static inline std::vector<Tensor> compute_indices_weights_aa(
    at::ScalarType scalar_type,
    int64_t input_size,
    int64_t output_size,
    int64_t stride,
    int64_t ndims,
    int64_t reshape_dim,
    bool align_corners,
    const c10::optional<double> opt_scale
  ) {

    std::vector<Tensor> indices_weights;
    AT_DISPATCH_FLOATING_TYPES(
      scalar_type, "compute_indices_weights_aa", [&] {

        scalar_t scale = area_pixel_compute_scale<scalar_t>(
            input_size, output_size, align_corners, opt_scale);

        auto interp_size = HelperInterpLinear::interp_size;
        int unused;

        std::tie(indices_weights, unused) = HelperInterpLinear::_compute_indices_weights_aa<scalar_t>(
            input_size,
            output_size,
            stride,
            ndims,
            reshape_dim,
            scale,
            interp_size,
            &HelperInterpLinear::aa_filter<scalar_t>,
            /*antialias=*/true,
            /*align_corners=*/align_corners);
      }
    );
    return indices_weights;
  }

  static inline std::tuple<std::vector<Tensor>, int, unsigned int> compute_indices_int16_weights_aa(
    int64_t input_size,
    int64_t output_size,
    int64_t stride,
    int64_t ndims,
    int64_t reshape_dim,
    bool align_corners,
    const c10::optional<double> opt_scale,
    bool antialias
  ) {

    auto interp_size = HelperInterpLinear::interp_size;
    auto fn = HelperInterpLinear::aa_filter<double>;
    return HelperInterpLinear::_compute_indices_int16_weights_aa(
        input_size, output_size, stride, ndims, reshape_dim,
        align_corners, opt_scale, interp_size, fn, antialias);
  }
};

struct HelperInterpCubic : public HelperInterpBase {

  static const int interp_size = 4;

  // Compute indices and weights for each interpolated dimension
  // indices_weights = {
  //      {indices_0, weights_0, indices_1, weights_1, ..., indices_3, weights_3},  // dim -n
  //      {indices_0, weights_0, indices_1, weights_1, ..., indices_3, weights_3},  // dim -(n-1)
  //      ...
  //      {indices_0, weights_0, indices_1, weights_1, ..., indices_3, weights_3},  // dim -1
  // }
  // Indices and weights are reshaped as (1, 1, ..., N, ..., 1, 1) to
  // fit input/output tensors.
  // Indices are already containing the strides to optimize the computations
  static inline std::vector<Tensor> compute_indices_weights(
    at::ScalarType scalar_type,
    int64_t input_size, int64_t output_size, int64_t stride, int64_t ndims, int64_t reshape_dim,
    bool align_corners, const c10::optional<double> opt_scale
  ) {
    // NOLINTNEXTLINE(cppcoreguidelines-init-variables)
    std::vector<Tensor> output;
    HelperInterpCubic::init_indices_weights(
      scalar_type, output, output_size, ndims, reshape_dim, HelperInterpCubic::interp_size);

    AT_DISPATCH_FLOATING_TYPES_AND(
      ScalarType::BFloat16, scalar_type, "compute_indices_weights_cubic", [&] {
        scalar_t scale = area_pixel_compute_scale<scalar_t>(input_size, output_size, align_corners, opt_scale);

        int64_t input_index;
        int64_t zero = static_cast<int64_t>(0);
        // NOLINTNEXTLINE(cppcoreguidelines-avoid-c-arrays,modernize-avoid-c-arrays)
        scalar_t coeffs[4];

        int64_t * idx_ptr;
        scalar_t * wt_ptr;
        using opmath_t = at::opmath_type<scalar_t>;
        for (const auto i : c10::irange(output_size)) {
          const auto real_input_index =
              area_pixel_compute_source_index<opmath_t>(
                  scale, i, align_corners, /*cubic=*/true);
          input_index = static_cast<int64_t>(floorf(real_input_index));
          get_cubic_upsample_coefficients<scalar_t>(coeffs, real_input_index - input_index);

          for (const auto j : c10::irange(interp_size)) {
            idx_ptr = output[2 * j + 0].data_ptr<int64_t>();
            idx_ptr[i] = static_cast<int64_t>(std::max(std::min(input_index + j - 1, input_size - 1), zero)) * stride;
            wt_ptr = output[2 * j + 1].data_ptr<scalar_t>();
            wt_ptr[i] = coeffs[j];
          }
        }
      }
    );
    return output;
  }

  // taken from
  // https://github.com/python-pillow/Pillow/blob/6812205f18ca4ef54372e87e1a13ce4a859434df/
  // src/libImaging/Resample.c#L46-L62
  template<typename scalar_t>
  static inline scalar_t aa_filter(scalar_t x) {
    // https://en.wikipedia.org/wiki/Bicubic_interpolation#Bicubic_convolution_algorithm
#define a -0.5
    if (x < 0.0) {
      x = -x;
    }
    if (x < 1.0) {
      return ((a + 2.0) * x - (a + 3.0)) * x * x + 1;
    }
    if (x < 2.0) {
      return (((x - 5) * x + 8) * x - 4) * a;
    }
    return 0.0;
#undef a
  }

  static inline std::vector<Tensor> compute_indices_weights_aa(
    at::ScalarType scalar_type,
    int64_t input_size,
    int64_t output_size,
    int64_t stride,
    int64_t ndims,
    int64_t reshape_dim,
    bool align_corners,
    const c10::optional<double> opt_scale
  ) {

    std::vector<Tensor> indices_weights;
    AT_DISPATCH_FLOATING_TYPES(
      scalar_type, "compute_indices_weights_aa", [&] {

        scalar_t scale = area_pixel_compute_scale<scalar_t>(
            input_size, output_size, align_corners, opt_scale);

        auto interp_size = HelperInterpCubic::interp_size;
        int unused;

        std::tie(indices_weights, unused) = HelperInterpCubic::_compute_indices_weights_aa<scalar_t>(
            input_size,
            output_size,
            stride,
            ndims,
            reshape_dim,
            scale,
            interp_size,
            &HelperInterpCubic::aa_filter<scalar_t>,
            /*antialias=*/true,
            /*align_corners*/align_corners);
      }
    );
    return indices_weights;
  }

};

// Generic upsampling interpolation kernel for N-d case.
// Input is assumed to be like NCHW, NCL, NCKHW - interpolated spatial dimension
// are those from the end up to batch size N and number of channels C.
//
// Internally, it uses TensorIterator to optimize the computations.
// - out_ndims is the number of interpolated dims: 1, 2, 3
// - scale_type is template type for scales, typically c10::optional<double>
// - template<typename> class F is one of the above structs to compute indices and weights
template <int out_ndims, typename scale_type, class F>
void upsample_generic_Nd_kernel_impl(
    const Tensor& output,
    const Tensor& input,
    bool align_corners,
    const scale_type& scales) {

  // input can be NCHW, NCL or NCKHW
  auto shape = input.sizes().vec();
  auto strides = input.strides().vec();
  auto oshape = output.sizes();

  TORCH_INTERNAL_ASSERT(
    shape.size() == oshape.size() && shape.size() == 2 + out_ndims
  );
  TORCH_INTERNAL_ASSERT(strides.size() == 2 + out_ndims);

  for (const auto i : c10::irange(out_ndims)) {
    shape[i + 2] = oshape[i + 2];
    strides[i + 2] = 0;
  }
  auto restrided_input = input.as_strided(shape, strides);

  // NOLINTNEXTLINE(cppcoreguidelines-init-variables)
  std::vector<std::vector<Tensor>> indices_weights;

  constexpr int interp_size = F::interp_size;
  auto input_scalar_type = input.scalar_type();
  if ((interp_size == 1 && input_scalar_type == at::ScalarType::Byte)) {
    // nearest also supports uint8 tensor, but we have to use float
    // with compute_indices_weights
    input_scalar_type = at::ScalarType::Float;
  }

  for (const auto i : c10::irange(out_ndims)) {
    // NOLINTNEXTLINE(performance-inefficient-vector-operation)
    indices_weights.emplace_back(
      F::compute_indices_weights(
        input_scalar_type, input.size(i + 2), oshape[i + 2],
        input.stride(i + 2) * input.element_size(),
        input.dim(), i + 2, align_corners, scales[i]
      )
    );
  }

  TensorIteratorConfig config;
  config.check_all_same_dtype(false)
    .declare_static_dtype_and_device(input.scalar_type(), input.device())
    .add_output(output)
    .add_input(restrided_input);

  for (auto & idx_weight: indices_weights) {
    for (auto& tensor : idx_weight) {
      config.add_input(tensor);
    }
  }

  auto iter = config.build();

  if (interp_size > 1) {
    // Nearest also supports uint8 tensor, so need to handle it separately
    AT_DISPATCH_FLOATING_TYPES_AND(
        at::ScalarType::BFloat16, iter.dtype(), "upsample_generic_Nd", [&] {
        // MSVC can not catch constexpr int interp_size here
        constexpr int mode = F::interp_size;
        cpu_upsample_generic<scalar_t, out_ndims, mode>(iter);
    });
  } else {
    AT_DISPATCH_FLOATING_TYPES_AND2(at::ScalarType::Byte, at::ScalarType::BFloat16,
        iter.dtype(), "upsample_generic_Nd", [&] {
        constexpr int mode = F::interp_size;
        cpu_upsample_generic<scalar_t, out_ndims, mode>(iter);
    });
  }
}

template <typename scalar_t, bool is_horizontal>
void cpu_upsample_generic_aa(at::TensorIterator& iter, unsigned int weights_precision) {

  auto loop = [&](char** data, const int64_t* strides, int64_t n) {
    if (is_horizontal) {

      // Strides are : X 0 | 8 8 8 0 8  (Channels first)
      // Strides are : X X | 0 0 0 0 0  (Channels last)
      // upsampling data within a contiguous dimension (aka horizontal resampling)
      if ((strides[0] == sizeof(scalar_t)) && (strides[1] == sizeof(scalar_t)) &&
          is_zero_stride<3 + 2>(&strides[2])) {
        // channels last case
        basic_loop_aa_horizontal<scalar_t>(
            data, strides, n, weights_precision);
      } else {
        basic_loop_aa_horizontal<scalar_t>(
            data, strides, n, weights_precision);
      }
    } else {
      // Strides are : X Y | 0 0 0 0 0 (Channels first)
      // Strides are : X X | 0 0 0 0 0 (Channels last)
      // upsampling data between contiguous dimensions (aka vertical resampling)
      if ((strides[0] == sizeof(scalar_t)) && (strides[1] == sizeof(scalar_t)) &&
          is_zero_stride<3 + 2>(&strides[2])) {
        basic_loop_aa_vertical<scalar_t>(
            data, strides, n, weights_precision);
      } else {
        basic_loop_aa_vertical<scalar_t>(
            data, strides, n, weights_precision);
      }
    }
  };

  iter.for_each(loop);
}

template <int out_ndims, typename scale_type, class F, bool is_horizontal>
void _separable_upsample_generic_Nd_kernel_impl_single_dim(
    const Tensor& output,
    const Tensor& input,
    int interp_dim,
    bool align_corners,
    const scale_type& scales,
    bool antialias) {

  // input can be NCHW, NCL or NCKHW
  auto shape = input.sizes().vec();
  auto strides = input.strides().vec();
  auto oshape = output.sizes();

  TORCH_INTERNAL_ASSERT(
      shape.size() == oshape.size() && shape.size() == 2 + out_ndims);
  TORCH_INTERNAL_ASSERT(strides.size() == 2 + out_ndims);

  for (const auto i : c10::irange(out_ndims)) {
    shape[i + 2] = oshape[i + 2];
  }
  strides[interp_dim] = 0;
  auto restrided_input = input.as_strided(shape, strides);

  auto input_scalar_type = input.scalar_type();

  std::vector<Tensor> indices_weights;
  unsigned int weights_precision = 0;
  int unused;

  if (input_scalar_type == at::kByte) {
    std::tie(indices_weights, unused, weights_precision) =
      // TODO: change that to F:: once / if bicubic mode supports uint8 after all
      HelperInterpLinear::compute_indices_int16_weights_aa(
        input.size(interp_dim), oshape[interp_dim],
        input.stride(interp_dim) * input.element_size(),
        input.dim(), interp_dim, align_corners, scales[interp_dim - 2],
        antialias);
    TORCH_INTERNAL_ASSERT(weights_precision > 0);
  } else {
    TORCH_INTERNAL_ASSERT(antialias);
    indices_weights =
      F::compute_indices_weights_aa(
        input_scalar_type, input.size(interp_dim), oshape[interp_dim],
        input.stride(interp_dim) * input.element_size(),
        input.dim(), interp_dim, align_corners, scales[interp_dim - 2]);
  }

  TensorIteratorConfig config;
  config.check_all_same_dtype(false)
      .declare_static_dtype_and_device(input.scalar_type(), input.device())
      .add_output(output)
      .add_input(restrided_input);

  for (auto& tensor : indices_weights) {
    config.add_input(tensor);
  }

  auto iter = config.build();

  AT_DISPATCH_FLOATING_TYPES_AND(
      at::ScalarType::Byte, iter.dtype(), "upsample_generic_Nd_aa", [&] {
        cpu_upsample_generic_aa<scalar_t, is_horizontal>(iter, weights_precision);
      });
}

// Generic separable upsampling interpolation kernel for N-d case with anti-aliasing.
// It also supports antialias=False iff
// (dtype == uint8 and mode in ("bilinear", "bicubic")): this is used as
// fallback in these settings when AVX isn't supported.
template <int out_ndims, typename scale_type, class F>
void separable_upsample_generic_Nd_kernel_impl(
    const Tensor& output,
    const Tensor& input,
    bool align_corners,
    const scale_type& scales,
    bool antialias) {

  auto output_shape = output.sizes();
  auto input_shape = input.sizes();
  auto temp_oshape = input_shape.vec();

  if (output_shape == input_shape) {
    output.copy_(input);
    return;
  }

  at::Tensor temp_output, temp_input = input;
<<<<<<< HEAD

  int interp_dim = 0;
  // Precompute the number of single dim resize method invocations
  // to avoid copying temporary buffer to output
  int num_single_dim_ops = 0;
  for (const auto i : c10::irange(out_ndims)) {
    interp_dim = 2 + out_ndims - 1 - i;
    if (output_shape[interp_dim] != input_shape[interp_dim]) {
      num_single_dim_ops += 1;
    }
  }

  // upsampling data within the contiguous dimension (aka horizontal resampling)
  interp_dim = 2 + out_ndims - 1;
  if (output_shape[interp_dim] != input_shape[interp_dim]) {

    num_single_dim_ops -= 1;
    if (num_single_dim_ops > 0) {
      temp_oshape[interp_dim] = output_shape[interp_dim];
      temp_output = at::empty(temp_oshape, input.options());
    } else {
      temp_output = output;
    }

=======
  for (const auto i : c10::irange(out_ndims - 1)) {
    int interp_dim = 2 + out_ndims - 1 - i;
    temp_oshape[interp_dim] = output.sizes()[interp_dim];
    temp_output = at::empty(temp_oshape, input.options().memory_format(input.suggest_memory_format()));
>>>>>>> afe6ea88
    _separable_upsample_generic_Nd_kernel_impl_single_dim<
        out_ndims,
        scale_t,
        F,
        true>(
        temp_output, temp_input, interp_dim, align_corners, scales, antialias);
    temp_input = temp_output;
  }

  // upsampling data between contiguous dimensions (aka vertical resampling)
  for (const auto i : c10::irange(1, out_ndims)) {
    interp_dim = 2 + out_ndims - 1 - i;
    if (output_shape[interp_dim] != input_shape[interp_dim]) {

      num_single_dim_ops -= 1;
      if (num_single_dim_ops > 0) {
        temp_oshape[interp_dim] = output_shape[interp_dim];
        temp_output = at::empty(temp_oshape, input.options());
      } else {
        temp_output = output;
      }

      _separable_upsample_generic_Nd_kernel_impl_single_dim<
          out_ndims,
          scale_t,
          F,
          false>(
          temp_output, temp_input, interp_dim, align_corners, scales, antialias);
      temp_input = temp_output;
    }
  }
}

void upsample_nearest1d_kernel_impl(
    const Tensor& output,
    const Tensor& input,
    c10::optional<double> scales_w) {
  upsample_generic_Nd_kernel_impl<1, scale_t, HelperInterpNearest>(
      output, input, false, {scales_w});
}

void _upsample_nearest_exact1d_kernel_impl(
    const Tensor& output,
    const Tensor& input,
    c10::optional<double> scales_w) {
  upsample_generic_Nd_kernel_impl<1, scale_t, HelperInterpNearestExact>(
    output, input, false, {scales_w});
}

int _use_vectorized_kernel_cond_2d(
    const Tensor& output,
    const Tensor& input) {
      // This condition is used to know whether we should dispatch to a vectorized
      // kernel, or to the more general upsample_generic_Nd_kernel_impl(). For now,
      // the vectorized kernels are only optimized for channels_last and when C >= 4
      // (shape = NCHW). For a very wide range of use-cases (typically image or mask
      // resizing where we have C < 4), using upsample_generic_Nd_kernel_impl() is
      // actually faster. On top of that, benchmarks showed that this also depends on
      // the *output* size (output_H + output_W), for both upsampling and
      // downsampling. The current 128 threshold was determined through benchmarks.
      return ((input.is_contiguous(at::MemoryFormat::ChannelsLast)) && (input.size(1) > 3)) || ((output.size(-2) + output.size(-1)) <= 128);
}

int _use_vectorized_kernel_cond_3d(
    // Similar to _use_vectorized_kernel_cond_2d() but for 3d resampling (e.g. videos)
    // Note that unlike the 2d case, this is not subject to small output size
    // overhead - hence the absence of the 128 threshold in the condition.
    const Tensor& output,
    const Tensor& input) {
      return ((input.is_contiguous(at::MemoryFormat::ChannelsLast3d)) && (input.size(1) > 3));
}


void upsample_nearest2d_kernel_impl(
    const Tensor& output,
    const Tensor& input,
    c10::optional<double> scales_h,
    c10::optional<double> scales_w) {
  if (_use_vectorized_kernel_cond_2d(output, input)) {
    AT_DISPATCH_FLOATING_TYPES_AND2(at::ScalarType::Byte, at::ScalarType::BFloat16,
        input.scalar_type(), "upsample_nearest2d_channels_last", [&] {
      cpu_upsample_nearest_channels_last<scalar_t, scale_t, nearest_idx>(output, input, {scales_h, scales_w});
    });
  } else {
    upsample_generic_Nd_kernel_impl<2, scale_t, HelperInterpNearest>(
      output, input, false, {scales_h, scales_w});
  }
}

void _upsample_nearest_exact2d_kernel_impl(
    const Tensor& output,
    const Tensor& input,
    c10::optional<double> scales_h,
    c10::optional<double> scales_w) {
  if (_use_vectorized_kernel_cond_2d(output, input)) {
    AT_DISPATCH_FLOATING_TYPES_AND(at::ScalarType::Byte, input.scalar_type(), "upsample_nearest2d_channels_last", [&] {
      cpu_upsample_nearest_channels_last<scalar_t, scale_t, nearest_exact_idx>(output, input, {scales_h, scales_w});
    });
  } else {
    upsample_generic_Nd_kernel_impl<2, scale_t, HelperInterpNearestExact>(
      output, input, false, {scales_h, scales_w});
  }
}

void upsample_nearest3d_kernel_impl(
    const Tensor& output,
    const Tensor& input,
    c10::optional<double> scales_d,
    c10::optional<double> scales_h,
    c10::optional<double> scales_w) {
  if (_use_vectorized_kernel_cond_3d(output, input)) {
    AT_DISPATCH_FLOATING_TYPES_AND2(at::ScalarType::Byte, at::ScalarType::BFloat16,
        input.scalar_type(), "upsample_nearest3d_channels_last", [&] {
      cpu_upsample_nearest_channels_last<scalar_t, scale_t, nearest_idx>(output, input, {scales_d, scales_h, scales_w});
    });
  } else {
    upsample_generic_Nd_kernel_impl<3, scale_t, HelperInterpNearest>(
      output, input, false, {scales_d, scales_h, scales_w});
  }
}

void _upsample_nearest_exact3d_kernel_impl(
    const Tensor& output,
    const Tensor& input,
    c10::optional<double> scales_d,
    c10::optional<double> scales_h,
    c10::optional<double> scales_w) {
  if (_use_vectorized_kernel_cond_3d(output, input)) {
    AT_DISPATCH_FLOATING_TYPES_AND(at::ScalarType::Byte, input.scalar_type(), "upsample_nearest3d_channels_last", [&] {
      cpu_upsample_nearest_channels_last<scalar_t, scale_t, nearest_exact_idx>(output, input, {scales_d, scales_h, scales_w});
    });
  } else {
    upsample_generic_Nd_kernel_impl<3, scale_t, HelperInterpNearestExact>(
      output, input, false, {scales_d, scales_h, scales_w});
  }
}

void upsample_linear1d_kernel_impl(
    const Tensor& output,
    const Tensor& input,
    bool align_corners,
    c10::optional<double> scales_w) {
  upsample_generic_Nd_kernel_impl<1, scale_t, HelperInterpLinear>(
    output, input, align_corners, {scales_w});
}


void upsample_bilinear2d_kernel_impl_float(
    const Tensor& output,
    const Tensor& input,
    bool align_corners,
    c10::optional<double> scales_h,
    c10::optional<double> scales_w) {

  // See note above about _use_vectorized_kernel_cond_2d(output, input). The extra cond is present
  // because benchmarks showed that with only 1 thread, images (C == 3) were
  // slightly faster with the vectorized kernel than with the generic one.
  // That's not the case for masks though (C == 1), which strongly benefit from
  // using the generic kernel.
  if ((_use_vectorized_kernel_cond_2d(output, input)) || (at::get_num_threads() == 1 && input.size(1) == 3)) {
    AT_DISPATCH_FLOATING_TYPES_AND(at::ScalarType::BFloat16, input.scalar_type(), "upsample_bilinear2d_channels_last", [&] {
      cpu_upsample_linear_channels_last<scalar_t, scale_t>(output, input, align_corners, {scales_h, scales_w});
    });
  } else {
    upsample_generic_Nd_kernel_impl<2, scale_t, HelperInterpLinear>(
      output, input, align_corners, {scales_h, scales_w});
  }
}

void upsample_bilinear2d_kernel_impl(
    const Tensor& output,
    const Tensor& input,
    bool align_corners,
    c10::optional<double> scales_h,
    c10::optional<double> scales_w) {

  if (input.dtype() == at::kByte){
    #ifdef CPU_CAPABILITY_AVX2
      if (input.size(1) <= 4) {
        upsample_avx_bilinear<scale_t, HelperInterpLinear>(input,
          output, align_corners, {scales_h, scales_w},
          /*antialias=*/false);
      } else {
        separable_upsample_generic_Nd_kernel_impl<2, scale_t, HelperInterpLinear>(
          output, input, align_corners, {scales_h, scales_w},
          /*antialias=*/false);
      }
    #else  // CPU_CAPABILITY_AVX2
      separable_upsample_generic_Nd_kernel_impl<2, scale_t, HelperInterpLinear>(
        output, input, align_corners, {scales_h, scales_w},
        /*antialias=*/false);
    #endif  // CPU_CAPABILITY_AVX2
  } else {
    upsample_bilinear2d_kernel_impl_float(output, input, align_corners, scales_h, scales_w);
  }
}


void upsample_bilinear2d_aa_kernel_impl(
    const Tensor& output,
    const Tensor& input,
    bool align_corners,
    c10::optional<double> scales_h,
    c10::optional<double> scales_w) {
#ifdef CPU_CAPABILITY_AVX2
  if (input.dtype() == at::kByte && input.size(1) <= 4) {
    upsample_avx_bilinear<scale_t, HelperInterpLinear>(
      input, output, align_corners, {scales_h, scales_w},
      /*antialias=*/true);
  } else {
    separable_upsample_generic_Nd_kernel_impl<2, scale_t, HelperInterpLinear>(
        output, input, align_corners, {scales_h, scales_w},
        /*antialias=*/true);
  }
#else // CPU_CAPABILITY_AVX2
  separable_upsample_generic_Nd_kernel_impl<2, scale_t, HelperInterpLinear>(
      output, input, align_corners, {scales_h, scales_w},
      /*antialias=*/true);
#endif // CPU_CAPABILITY_AVX2
}

void upsample_trilinear3d_kernel_impl(
    const Tensor& output,
    const Tensor& input,
    bool align_corners,
    c10::optional<double> scales_d,
    c10::optional<double> scales_h,
    c10::optional<double> scales_w) {
  if ((_use_vectorized_kernel_cond_3d(output, input))) {
    AT_DISPATCH_FLOATING_TYPES_AND(at::ScalarType::BFloat16, input.scalar_type(), "upsample_trilinear3d_channels_last", [&] {
      cpu_upsample_linear_channels_last<scalar_t, scale_t>(output, input, align_corners, {scales_d, scales_h, scales_w});
    });
  } else {
    upsample_generic_Nd_kernel_impl<3, scale_t, HelperInterpLinear>(
      output, input, align_corners, {scales_d, scales_h, scales_w});
  }
}

void upsample_bicubic2d_kernel_impl(
    const Tensor& output,
    const Tensor& input,
    bool align_corners,
    c10::optional<double> scales_h,
    c10::optional<double> scales_w) {
  upsample_generic_Nd_kernel_impl<2, scale_t, HelperInterpCubic>(
    output, input, align_corners, {scales_h, scales_w});
}

void upsample_bicubic2d_aa_kernel_impl(
    const Tensor& output,
    const Tensor& input,
    bool align_corners,
    c10::optional<double> scales_h,
    c10::optional<double> scales_w) {

  separable_upsample_generic_Nd_kernel_impl<2, scale_t, HelperInterpCubic>(
    output, input, align_corners, {scales_h, scales_w},
    /*antialias=*/true);
}

template <
    typename scalar_t,
    typename scale_type,
    class F>
void cpu_upsample_genNd_backward_aa(
    const Tensor& grad_input_,
    const Tensor& grad_output_,
    bool align_corners,
    const scale_type& scales) {
  TORCH_CHECK(grad_input_.dtype() == grad_output_.dtype(), "expected dtype ", grad_output_.dtype(),
              " for `grad_input` but got dtype ", grad_input_.dtype());

  auto grad_output = grad_output_.contiguous();
  auto grad_input = grad_input_.contiguous();

  auto grad_output_data = grad_output.data_ptr<scalar_t>();
  auto grad_input_data = grad_input.data_ptr<scalar_t>();
  auto input_sizes = grad_input.sizes().vec();
  auto output_sizes = grad_output.sizes().vec();
  auto ndim = input_sizes.size();

  // treat nbatch and channels as one dimension
  int64_t channels = input_sizes[0] * input_sizes[1];
  int64_t output_depth = (ndim == 5) ? output_sizes[2] : 1;
  int64_t input_height = (ndim >= 4) ? input_sizes[ndim - 2] : 1;
  int64_t output_height = (ndim >= 4) ? output_sizes[ndim - 2] : 1;
  int64_t input_width = input_sizes[ndim - 1];
  int64_t output_width = output_sizes[ndim - 1];

  int64_t output_slice_size = output_depth * output_height * output_width;
  int interp_size = F::interp_size;

  auto loop2d = [&](int64_t begin, int64_t end) {
    const scalar_t height_scale = area_pixel_compute_scale<scalar_t>(
        input_height, output_height, align_corners, scales[0]);
    const scalar_t width_scale = area_pixel_compute_scale<scalar_t>(
        input_width, output_width, align_corners, scales[1]);

    auto input_indexr = [=](int64_t c, int64_t h, int64_t w) {
      return grad_input_data + c * input_height * input_width +
          h * input_width + w;
    };

    const scalar_t support_h = (height_scale >= 1.0)
        ? (interp_size * 0.5) * height_scale
        : interp_size * 0.5;
    const scalar_t support_w = (width_scale >= 1.0)
        ? (interp_size * 0.5) * width_scale
        : interp_size * 0.5;

    const int interp_height = (int)ceilf(support_h) * 2 + 1;
    const int interp_width = (int)ceilf(support_w) * 2 + 1;

    std::vector<scalar_t> wx(interp_width, 0.0);
    std::vector<scalar_t> wy(interp_height, 0.0);

    // NOLINTNEXTLINE(cppcoreguidelines-init-variables)
    int64_t xmin, ymin;
    int64_t xsize, ysize;

    typedef scalar_t (*aa_filter_fn_t)(scalar_t);
    aa_filter_fn_t filter_fn = &F::aa_filter;

    for (const auto oh : c10::irange(output_height)) {
      F::_compute_weights_aa(
          oh,
          input_height,
          height_scale,
          support_h,
          wy.data(),
          interp_height,
          filter_fn,
          ymin,
          ysize,
          /*antialias=*/true,
          /*align_corners=*/align_corners);

      for (const auto ow : c10::irange(output_width)) {
        F::_compute_weights_aa(
            ow,
            input_width,
            width_scale,
            support_w,
            wx.data(),
            interp_width,
            filter_fn,
            xmin,
            xsize,
            /*antialias=*/true,
            /*align_corners=*/align_corners);

        for (const auto c : c10::irange(begin, end)) {
          scalar_t grad_output_value =
              grad_output_data[c * output_slice_size + oh * output_width + ow];

          for (const auto y : c10::irange(ysize)) {
            for (const auto x : c10::irange(xsize)) {
              *input_indexr(c, ymin + y, xmin + x) +=
                  wx[x] * wy[y] * grad_output_value;
            }
          }
        }
      }
    }
  };

  if (ndim == 4) {
    // upsample bilinear 2d
    at::parallel_for(
        0, channels, at::internal::GRAIN_SIZE / output_slice_size / 4, loop2d);
  } else {
    TORCH_CHECK(false, "Unsupported tensor ndim");
  }

  if (!grad_input_.is_contiguous()) {
    grad_input_.copy_(grad_input);
  }
}

void upsample_bilinear2d_aa_backward_kernel_impl(
    const Tensor& grad_input,
    const Tensor& grad_output,
    bool align_corners,
    c10::optional<double> scales_h,
    c10::optional<double> scales_w) {
  AT_DISPATCH_FLOATING_TYPES(
      grad_output.scalar_type(), "upsample_bilinear2d_aa_backward_cpu", [&] {
        cpu_upsample_genNd_backward_aa<scalar_t, scale_t, HelperInterpLinear>(
            grad_input, grad_output, align_corners, {scales_h, scales_w});
      });
}

void upsample_bicubic2d_aa_backward_kernel_impl(
    const Tensor& grad_input,
    const Tensor& grad_output,
    bool align_corners,
    c10::optional<double> scales_h,
    c10::optional<double> scales_w) {
  AT_DISPATCH_FLOATING_TYPES(
      grad_output.scalar_type(), "upsample_bicubic2d_aa_backward_cpu", [&] {
        cpu_upsample_genNd_backward_aa<scalar_t, scale_t, HelperInterpCubic>(
            grad_input, grad_output, align_corners, {scales_h, scales_w});
      });
}

} // anonymous namespace

REGISTER_DISPATCH(upsample_nearest1d_kernel, &upsample_nearest1d_kernel_impl);
REGISTER_DISPATCH(_upsample_nearest_exact1d_kernel, &_upsample_nearest_exact1d_kernel_impl);
REGISTER_DISPATCH(upsample_nearest2d_kernel, &upsample_nearest2d_kernel_impl);
REGISTER_DISPATCH(_upsample_nearest_exact2d_kernel, &_upsample_nearest_exact2d_kernel_impl);
REGISTER_DISPATCH(upsample_nearest3d_kernel, &upsample_nearest3d_kernel_impl);
REGISTER_DISPATCH(_upsample_nearest_exact3d_kernel, &_upsample_nearest_exact3d_kernel_impl);

REGISTER_DISPATCH(upsample_linear1d_kernel, &upsample_linear1d_kernel_impl);
REGISTER_DISPATCH(upsample_bilinear2d_kernel, &upsample_bilinear2d_kernel_impl);
REGISTER_DISPATCH(_upsample_bilinear2d_aa_kernel, &upsample_bilinear2d_aa_kernel_impl);
REGISTER_DISPATCH(_upsample_bilinear2d_aa_backward_kernel, &upsample_bilinear2d_aa_backward_kernel_impl);
REGISTER_DISPATCH(upsample_trilinear3d_kernel, &upsample_trilinear3d_kernel_impl);

REGISTER_DISPATCH(upsample_bicubic2d_kernel, &upsample_bicubic2d_kernel_impl);
REGISTER_DISPATCH(_upsample_bicubic2d_aa_kernel, &upsample_bicubic2d_aa_kernel_impl);
REGISTER_DISPATCH(_upsample_bicubic2d_aa_backward_kernel, &upsample_bicubic2d_aa_backward_kernel_impl);
} // namespace at::native<|MERGE_RESOLUTION|>--- conflicted
+++ resolved
@@ -1515,7 +1515,6 @@
   }
 
   at::Tensor temp_output, temp_input = input;
-<<<<<<< HEAD
 
   int interp_dim = 0;
   // Precompute the number of single dim resize method invocations
@@ -1540,12 +1539,6 @@
       temp_output = output;
     }
 
-=======
-  for (const auto i : c10::irange(out_ndims - 1)) {
-    int interp_dim = 2 + out_ndims - 1 - i;
-    temp_oshape[interp_dim] = output.sizes()[interp_dim];
-    temp_output = at::empty(temp_oshape, input.options().memory_format(input.suggest_memory_format()));
->>>>>>> afe6ea88
     _separable_upsample_generic_Nd_kernel_impl_single_dim<
         out_ndims,
         scale_t,
