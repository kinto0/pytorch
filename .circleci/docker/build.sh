--- conflicted
+++ resolved
@@ -237,33 +237,15 @@
     VISION=yes
     ROCM_VERSION=3.9
     ;;
-<<<<<<< HEAD
-  pytorch-linux-bionic-rocm4.1-py3.7)
-=======
   pytorch-linux-bionic-rocm4.3.1-py3.7)
->>>>>>> 08074c8f
     ANACONDA_PYTHON_VERSION=3.7
     GCC_VERSION=9
     PROTOBUF=yes
     DB=yes
     VISION=yes
-<<<<<<< HEAD
-    ROCM_VERSION=4.1
-    ;;
-  pytorch-linux-bionic-rocm4.2-py3.7)
-    ANACONDA_PYTHON_VERSION=3.7
-    GCC_VERSION=9
-    PROTOBUF=yes
-    DB=yes
-    VISION=yes
-    ROCM_VERSION=4.2
-    ;;
-  pytorch-linux-bionic-rocm4.3.1-py3.7)
-=======
     ROCM_VERSION=4.3.1
     ;;
   pytorch-linux-bionic-rocm4.5-py3.7)
->>>>>>> 08074c8f
     ANACONDA_PYTHON_VERSION=3.7
     GCC_VERSION=9
     PROTOBUF=yes
