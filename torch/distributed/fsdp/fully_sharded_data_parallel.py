import contextlib
import copy
import functools
import itertools
import math
import traceback
import warnings
from contextlib import contextmanager
from dataclasses import dataclass
from enum import auto, Enum
from typing import (
    Any,
    Callable,
    cast,
    Dict,
    Generator,
    Iterable,
    Iterator,
    List,
    Optional,
    Set,
    Tuple,
    Union,
)

import torch
import torch.distributed as dist
import torch.distributed.algorithms._checkpoint.checkpoint_wrapper as checkpoint_wrapper
import torch.nn as nn
import torch.nn.functional as F
from torch.autograd import Variable
from torch.distributed import ProcessGroup
from torch.distributed.algorithms._checkpoint.checkpoint_wrapper import (
    _CHECKPOINT_PREFIX,
)
from torch.distributed.algorithms._comm_hooks import default_hooks, LOW_PRECISION_HOOKS
from torch.distributed.distributed_c10d import _get_default_group
from torch.distributed.fsdp import (
    BackwardPrefetch,
    CPUOffload,
    MixedPrecision,
    ShardingStrategy,
)
from torch.distributed.fsdp._common_utils import (
    _get_param_to_unflat_param_names,
    clean_tensor_name,
    FSDP_PREFIX,
    FSDP_WRAPPED_MODULE,
    HandleTrainingState,
    TrainingState,
)
from torch.distributed.fsdp._init_utils import (
    _check_orig_params_flattened,
    _check_single_device_module,
    _get_buffer_names,
    _get_compute_device,
    _get_device_from_device_id,
    _get_ignored_modules,
    _get_ignored_params,
    _get_orig_params,
    _materialize_module,
    _move_module_to_device,
    _sync_module_states,
)
<<<<<<< HEAD
from torch.distributed.fsdp._limiter_utils import _FreeEventQueue
from torch.distributed.fsdp._public_utils import (
    BackwardPrefetch,
    CPUOffload,
    MixedPrecision,
    ShardingStrategy,
)
=======
>>>>>>> 835e1b8a
from torch.distributed.fsdp._runtime_utils import (
    _clear_grads_if_needed,
    _prepare_forward_inputs,
    _wait_for_computation_stream,
)

from ._optim_utils import (
    _broadcast_pos_dim_tensor_states,
    _broadcast_processed_optim_state_dict,
    _flatten_optim_state_dict,
    _get_param_id_to_param,
    _get_param_id_to_param_from_optim_input,
    _get_param_to_param_id,
    _get_param_to_param_id_from_optim_input,
    _optim_state_dict,
    _process_pos_dim_tensor_state,
    _rekey_sharded_optim_state_dict,
)
from ._state_dict_utils import (
    _post_load_state_dict_hook,
    _post_state_dict_hook,
    _pre_load_state_dict_hook,
)
from ._utils import (
    _apply_to_tensors,
    _contains_batchnorm,
    _free_storage,
    _override_batchnorm_mixed_precision,
    p_assert,
)
from .flat_param import (
    FlatParameter,
    FlatParamHandle,
    HandleConfig,
    HandleShardingStrategy,
)
from .wrap import (
    _or_policy,
    _recursive_wrap,
    _wrap_batchnorm_individually,
    ParamExecOrderWrapPolicy,
)

_TORCH_FX_AVAIL = True
if not hasattr(torch, "fx"):
    _TORCH_FX_AVAIL = False
if _TORCH_FX_AVAIL:
    from ._symbolic_trace import _init_execution_info, _patch_tracer, TracingConfig


__all__ = [
    "FullyShardedDataParallel",
    "ShardingStrategy",
    "MixedPrecision",
    "CPUOffload",
    "BackwardPrefetch",
    "StateDictType",
    "StateDictConfig",
    "FullStateDictConfig",
    "LocalStateDictConfig",
    "ShardedStateDictConfig",
    "OptimStateKeyType",
    "clean_tensor_name",
]


FLAT_PARAM = "_flat_param"


class StateDictType(Enum):
    """
    This enum indicates that which type of ``state_dict`` the FSDP module is
    currently processing (returning or loading).
    The default value is FULL_STATE_DICT to comply the PyTorch convention.
    ..note::
        FSDP currently supports three types of ``state_dict``:
            1. ``state_dict/load_state_dict`: this pair of APIs return and load
               the non-sharded, unflattened parameters. The semantics is the
               same as using DDP.
            2. ``_local_state_dict/_load_local_state_dict``: this pair of APIs return
               and load local sharded, flattened parameters. The values returned
               by ``_local_state_dict`` can be directly used by FSDP and is only
               meaningful to FSDP (because parameters are flattened). Note that
               these APIs are meant for use via the :func:`state_dict_type`
               context manager as follows:
                   >>> # xdoctest: +SKIP("undefined variables")
                   >>> with fsdp.state_dict_type(StateDictType.LOCAL_STATE_DICT):
                   ...     state = fsdp.state_dict()  # loads local state dict
            3. ``_sharded_state_dict/_load_sharded_state_dict``: this pair of APIs
               return and load sharded, unflattened parameters. The ``state_dict``
               return by ``sharded_state_dict`` can be used by all other parallel
               schemes (resharding may be required).
    """

    FULL_STATE_DICT = auto()
    LOCAL_STATE_DICT = auto()
    SHARDED_STATE_DICT = auto()


@dataclass
class StateDictConfig:
    """
    ``StateDictConfig`` is the base class for all state_dict configuration classes.
    Users should instantiate a child version (i.e. ``FullStateDictConfig``) in
    order to configure settings for the particular type of ``state_dict``
    implementation FSDP will use.
    """

    offload_to_cpu: bool = False


@dataclass
class FullStateDictConfig(StateDictConfig):
    """
    ``FullStateDictConfig`` is a config class meant to be used with
    ``StateDictType.FULL_STATE_DICT``. Currently, it accepts two parameters,
    ``offload_to_cpu`` and ``rank0_only`` which can be configured to offload
    the full ``state_dict`` to CPU and to materialize the ``state_dict`` on
    rank 0 only. When used, it is recommended to enable both of these flags
    together to optimize memory savings when taking checkpoints. Note that
    this config class is meant for user via the :func:`state_dict_type`
    context manager as follows:
        >>> # xdoctest: +SKIP("undefined variables")
        >>> fsdp = FSDP(model, auto_wrap_policy=...)
        >>> cfg = FullStateDictConfig(offload_to_cpu=True, rank0_only=True)
        >>> with FullyShardedDataParallel.state_dict_type(fsdp, StateDictType.FULL_STATE_DICT, cfg):
        >>>     state = fsdp.state_dict()
        >>>     # state will be empty on non rank 0 and contain CPU tensors on rank 0.
        >>> # To reload checkpoint for inference, finetuning, transfer learning, etc:
        >>> model = model_fn() # Initialize model on CPU in preparation for wrapping with FSDP
        >>> if dist.get_rank() == 0:
        >>>     # Load checkpoint only on rank 0 to avoid memory redundancy
        >>>     state_dict = torch.load("my_checkpoint.pt")
        >>>     model.load_state_dict(state_dict)
        >>> # All ranks initialize FSDP module as usual. ``sync_module_states`` argument
        >>> # communicates loaded checkpoint states from rank 0 to rest of the world.
        >>> fsdp = FSDP(model, device_id=torch.cuda.current_device(), auto_wrap_policy=..., sync_module_states=True)
        >>> # After this point, all ranks have FSDP model with loaded checkpoint.
    """

    rank0_only: bool = False


@dataclass
class LocalStateDictConfig(StateDictConfig):
    pass


@dataclass
class ShardedStateDictConfig(StateDictConfig):
    pass


class OptimStateKeyType(Enum):
    PARAM_NAME = auto()
    PARAM_ID = auto()


# A handles key represents the group of `FlatParamHandle`s involved in a given
# module's forward. These will be all-gathered together in the pre-forward and
# pre-backward.
_HandlesKey = Tuple[FlatParamHandle, ...]


class _ExecOrderWarnStatus(Enum):
    """Used internally for execution order validation."""

    NONE = auto()  # no deviation yet
    WARNING = auto()  # deviated this iteration; currently issuing warnings
    WARNED = auto()  # deviated in a previous iteration


class _ExecOrderData:
    """
    This contains the data structures to track the execution order. We track
    the pre-forward order on the *first* iteration for forward prefetching
    (which thus assumes static graph) and the post-forward order on *every*
    iteration for backward prefetching (which thus does not assume static
    graph but may be provide an incorrect order).
    """

    def __init__(
        self,
        debug_level: dist.DebugLevel,
        backward_prefetch_limit: int,
        forward_prefetch_limit: int,
    ) -> None:
        # Tracks the (static) pre-forward order for execution order validation
        # and forward prefetching
        self.handles_pre_forward_order: List[int] = []
        # Maps each handles key to its index in `handles_pre_forward_order`
        self.handles_to_pre_forward_order_index: Dict[_HandlesKey, int] = {}
        # Tracks the post-forward order for pre-backward prefetching
        self.handles_post_forward_order: List[int] = []
        # Maps each handles key to its index in `handles_post_forward_order`
        self.handles_to_post_forward_order_index: Dict[_HandlesKey, int] = {}
        self.is_first_iter = True

        # Gives the max number of backward/forward prefetched all-gathers by a
        # single module
        self._backward_prefetch_limit = backward_prefetch_limit
        self._forward_prefetch_limit = forward_prefetch_limit

        # Data structures for execution order validation
        self._checking_order: bool = debug_level in [
            dist.DebugLevel.INFO,
            dist.DebugLevel.DETAIL,
        ]
        self.process_group: Optional[dist.ProcessGroup] = None
        self.world_size: Optional[int] = None
        self.all_handles: List[FlatParamHandle] = []
        # Maps each handle to its index in `all_handles`, which must be the
        # same across ranks for the execution order validation to work
        self.handle_to_handle_index: Dict[FlatParamHandle, int] = {}
        # Names are prefixed from the root module
        self.flat_param_to_prefixed_param_names: Dict[FlatParameter, List[str]] = {}
        # Current index in the pre-forward execution order
        self.current_order_index = 0
        self.warn_status = _ExecOrderWarnStatus.NONE

    def init(
        self,
        fsdp_root: "FullyShardedDataParallel",
        process_group: dist.ProcessGroup,
    ) -> None:
        """
        Initializes the data structures needed for checking the forward order.
        This should be called after a root FSDP instance has been set during
        lazy initialization.
        """
        self.process_group = process_group
        self.rank = process_group.rank()
        self.world_size = process_group.size()
        # Fix an order over the handles, which should be the same across ranks
        for fsdp_module in fsdp_root.fsdp_modules(fsdp_root):
            for handle in fsdp_module._handles:
                index = len(self.all_handles)
                self.all_handles.append(handle)
                self.handle_to_handle_index[handle] = index
        self.flat_param_to_prefixed_param_names = cast(
            Dict[FlatParameter, List[str]],
            _get_param_to_unflat_param_names(fsdp_root),
        )
        # TODO (awgu): We can broadcast the metadata of rank 0's `all_handles`
        # to check that all ranks have the same handles in the same order.
        # https://github.com/pytorch/pytorch/issues/79620

    def get_handles_to_backward_prefetch(
        self,
        current_handles_key: _HandlesKey,
    ) -> List[_HandlesKey]:
        """
        Returns a :class:`list` of the handles keys of the handles to backward
        prefetch given the current handles key. If there are no valid handles
        keys to prefetch, then this returns an empty :class:`list`.
        """
        current_index = self.handles_to_post_forward_order_index.get(
            current_handles_key, None
        )
        if current_index is None:
            return None
        target_index = current_index - 1
        target_handles_keys: List[_HandlesKey] = []
        for _ in range(self._backward_prefetch_limit):
            if target_index < 0:
                break
            target_handles_keys.append(self.handles_post_forward_order[target_index])
            target_index -= 1
        return target_handles_keys

    def get_handles_to_forward_prefetch(
        self,
        current_handles_key: _HandlesKey,
    ) -> List[_HandlesKey]:
        """
        Returns a :class:`list` of the handles keys of the handles to forward
        prefetch given the current handles key. If there are no valid handles
        keys to prefetch, then this returns an empty :class:`list`.
        """
        current_index = self.handles_to_pre_forward_order_index.get(
            current_handles_key, None
        )
        if current_index is None:
            return None
        target_index = current_index + 1
        target_handles_keys: List[_HandlesKey] = []
        for _ in range(self._forward_prefetch_limit):
            if target_index >= len(self.handles_pre_forward_order):
                break
            target_handles_keys.append(self.handles_pre_forward_order[target_index])
            target_index += 1
        return target_handles_keys

    def record_post_forward(self, handles: List[FlatParamHandle]) -> None:
        """
        Records ``handles`` in the post-forward order, where ``handles`` should
        be a group of handles used in the same module's forward. If ``handles``
        is empty, then it is omitted.

        Unlike :meth:`record_pre_forward`, this records the order *every*
        iteration with the expectation that the recorded order is reset in
        :meth:`next_iter`.
        """
        if not handles:
            return
        handles_key = tuple(handles)
        # Only record the first usage of a handles key
        if handles_key in self.handles_to_post_forward_order_index:
            return
        index = len(self.handles_post_forward_order)
        self.handles_to_post_forward_order_index[handles_key] = index
        self.handles_post_forward_order.append(handles_key)

    def record_pre_forward(
        self, handles: List[FlatParamHandle], is_training: bool
    ) -> None:
        """
        Records ``handles`` in the pre-forward order, where ``handles`` should
        be a group of handles used in the same module's forward. If ``handles``
        is empty, then it is omitted.

        On the first iteration, this checks the execution order across ranks.
        See :meth:`_check_order` for details.
        """
        if not handles:
            return
        handles_key = tuple(handles)
        self._check_order(handles_key, is_training)
        # Fix the order after the first iteration and only record the first
        # usage of a handles key
        if (
            not self.is_first_iter
            or handles_key in self.handles_to_pre_forward_order_index
        ):
            return
        index = len(self.handles_pre_forward_order)
        self.handles_to_pre_forward_order_index[handles_key] = index
        self.handles_pre_forward_order.append(handles_key)

    def _check_order(self, handles_key: _HandlesKey, is_training: bool) -> None:
        """
        Checks the forward execution order as long as ``is_training`` is
        ``True`` since checking in eval mode is not supported.

        - On the first iteration, this uses all-gathers to check that all ranks
        are all-gathering the same handles and hence ``FlatParameter`` s,
        raising an error if not.
        - On subsequent iterations, if the distributed debug level is at least
        INFO, then this checks that each rank is locally consistent with its
        own forward order from the first iteration, issuing a warning if not.
        This issues a warning on the first deviating iteration and stops
        warning thereafter.
        """
        # Do not check order in eval mode since the post-backward callback does
        # not run so it cannot be used to mark the end of an iteration
        if not is_training:
            return
        if self.is_first_iter:
            msg_prefix = "Forward order differs across ranks:"
            local_indices: Optional[Tuple[int, ...]] = self._get_handle_indices(
                handles_key
            )
            device = handles_key[0].device  # guaranteed to be non-CPU
            num_valid_indices = sum((index is not None) for index in local_indices)
            tensor_kwargs = {"dtype": torch.int32, "device": device}
            world_num_valid_indices = torch.zeros(self.world_size, **tensor_kwargs)
            local_num_valid_indices = torch.tensor([num_valid_indices], **tensor_kwargs)
            dist.all_gather_into_tensor(
                world_num_valid_indices,
                local_num_valid_indices,
                group=self.process_group,
            )
            # Check that all ranks plan to all-gather the same number of
            # parameters
            # TODO (awgu): Since every module has at most one handle in the
            # current implementation, this should never raise the error.
            for (r1, n1), (r2, n2) in itertools.combinations(
                (
                    (rank, world_num_valid_indices[rank])
                    for rank in range(self.world_size)
                ),
                2,
            ):
                if n1 != n2:
                    raise RuntimeError(
                        f"{msg_prefix} rank {r1} is all-gathering {n1} parameters "
                        f"while rank {r2} is all-gathering {n2} parameters"
                    )
            world_indices = torch.zeros(
                self.world_size * num_valid_indices, **tensor_kwargs
            )
            local_indices = torch.tensor(local_indices, **tensor_kwargs)
            dist.all_gather_into_tensor(
                world_indices, local_indices, group=self.process_group
            )
            # Check that all ranks plan to all-gather the same index parameters
            for (r1, i1), (r2, i2) in itertools.combinations(
                (
                    (
                        rank,
                        world_indices[
                            rank * num_valid_indices : (rank + 1) * num_valid_indices
                        ],
                    )
                    for rank in range(self.world_size)
                ),
                2,
            ):
                if i1 != i2:
                    r1_param_names = self._get_names_from_handle_indices(i1)
                    r2_param_names = self._get_names_from_handle_indices(i2)
                    raise RuntimeError(
                        f"{msg_prefix} rank {r1} is all-gathering parameters "
                        f"for {r1_param_names} while rank {r2} is all-gathering "
                        f"parameters for {r2_param_names}"
                    )
        elif self._checking_order:
            # Only issue warnings on the first deviating iteration and stop
            # checking thereafter to avoid flooding the console
            if self.warn_status == _ExecOrderWarnStatus.WARNED:
                return
            msg_prefix = None  # non-`None` means we should warn
            if self.current_order_index >= len(self.handles_pre_forward_order):
                # This iteration sees extra all-gather(s) compared to the first
                msg_prefix = (
                    "Expected to not all-gather any more parameters in the "
                    "forward but trying to all-gather parameters for "
                )
            else:
                expected_handles_key = self.handles_pre_forward_order[
                    self.current_order_index
                ]
                if expected_handles_key != handles_key:
                    expected_param_names = self._get_names_from_handles(
                        expected_handles_key
                    )
                    msg_prefix = (
                        f"Expected to all-gather for {expected_param_names} "
                        "but trying to all-gather parameters for "
                    )
            if msg_prefix is not None:
                param_names = self._get_names_from_handles(handles_key)
                msg_suffix = (
                    f"{param_names}"
                    if param_names
                    else "a newly-added parameter since construction time"
                )
                warnings.warn(
                    "Forward order differs from that of the first iteration "
                    f"on rank {self.rank}. Collectives are unchecked and may "
                    f"give incorrect results or hang.\n{msg_prefix}{msg_suffix}"
                )
                self.warn_status = _ExecOrderWarnStatus.WARNING
            self.current_order_index += 1

    def _get_handle_indices(
        self,
        handles_key: _HandlesKey,
    ) -> Tuple[Optional[int], ...]:
        """
        Returns the handle indices (i.e. indices into ``self.all_handles``)
        corresponding to the handles in ``handles_key``. An entry in the
        returned tuple is ``None`` if the handle is invalid.
        """
        indices: List[int] = []
        for handle in handles_key:
            if handle not in self.handle_to_handle_index:
                indices.append(None)
            else:
                indices.append(self.handle_to_handle_index[handle])
        return tuple(indices)

    def _get_names_from_handle_indices(
        self,
        handle_indices: Tuple[int, ...],
    ) -> List[List[str]]:
        """
        Returns a list of prefixed parameter names for each handle in
        ``handle_indices``. If a handle index is invalid, then its prefixed
        parameter names are omitted from the returned list.
        """
        prefixed_param_names: List[List[str]] = []
        for index in handle_indices:
            if index is None or index < 0 or index >= len(self.all_handles):
                continue
            handle = self.all_handles[index]
            flat_param = handle.flat_param
            prefixed_param_names.append(
                self.flat_param_to_prefixed_param_names[flat_param]
            )
        return prefixed_param_names

    def _get_names_from_handles(
        self,
        handles_key: _HandlesKey,
    ) -> List[List[str]]:
        """
        Returns a list of prefixed parameter names for each handle in
        ``handles_key``. If a handle is invalid, then its prefixed parameter
        names are omitted from the returned list.
        """
        prefixed_param_names: List[List[str]] = []
        for handle in handles_key:
            flat_param = handle.flat_param
            if flat_param not in self.flat_param_to_prefixed_param_names:
                continue
            prefixed_param_names.append(
                self.flat_param_to_prefixed_param_names[flat_param]
            )
        return prefixed_param_names

    def next_iter(self):
        """
        Advances the internal data structures per iteration. This should be
        called in the post-backward callback since that marks the true end of
        an iteration.
        """
        self.is_first_iter = False
        self.handles_to_post_forward_order_index.clear()
        self.handles_post_forward_order.clear()
        if self._checking_order:
            self.current_order_index = 0
            if self.warn_status == _ExecOrderWarnStatus.WARNING:
                self.warn_status = _ExecOrderWarnStatus.WARNED


# TODO (awgu): Refactor this later
sharding_strategy_map = {
    ShardingStrategy.NO_SHARD: HandleShardingStrategy.NO_SHARD,
    ShardingStrategy.FULL_SHARD: HandleShardingStrategy.FULL_SHARD,
    ShardingStrategy.SHARD_GRAD_OP: HandleShardingStrategy.SHARD_GRAD_OP,
}


class FullyShardedDataParallel(nn.Module):
    """
    A wrapper for sharding Module parameters across data parallel workers. This
    is inspired by `Xu et al.`_ as well as the ZeRO Stage 3 from DeepSpeed_.
    FullyShardedDataParallel is commonly shortened to FSDP.

    .. _`Xu et al.`: https://arxiv.org/abs/2004.13336
    .. _DeepSpeed: https://www.deepspeed.ai/

    Example::

        >>> # xdoctest: +SKIP("undefined variables")
        >>> import torch
        >>> from torch.distributed.fsdp import FullyShardedDataParallel as FSDP
        >>> torch.cuda.set_device(device_id)
        >>> sharded_module = FSDP(my_module)
        >>> optim = torch.optim.Adam(sharded_module.parameters(), lr=0.0001)
        >>> x = sharded_module(x, y=3, z=torch.Tensor([1]))
        >>> loss = x.sum()
        >>> loss.backward()
        >>> optim.step()

    .. warning::
        The optimizer must be initialized *after* the module has been wrapped,
        since FSDP will shard parameters in-place and this will break any
        previously initialized optimizers.

    .. warning::
        If the destination CUDA device has ID ``dev_id``, either (1)
        ``module`` should already be placed on that device, (2) the device
        should be set using ``torch.cuda.set_device(dev_id)``, or (3)
        ``dev_id`` should be passed into the ``device_id`` constructor
        argument. This FSDP instance's compute device will be that destination
        device. For (1) and (3), the FSDP initialization always occurs on GPU.
        For (2), the FSDP initialization happens on ``module`` 's current
        device, which may be CPU.

    .. warning::
        FSDP currently does not support gradient accumulation outside
        ``no_sync()`` when using CPU offloading. Trying to do so yields
        incorrect results since FSDP will use the newly-reduced gradient
        instead of accumulating with any existing gradient.

    .. warning::
        Changing the original parameter variable names after construction will
        lead to undefined behavior.

    .. warning::
        Passing in `sync_module_states=True` flag requires module to be put
        on GPU, or to use ``device_id`` argument to specify a CUDA device that
        FSDP will move module to. This is because ``sync_module_states=True``
        requires GPU communication.

    .. warning::
        As of PyTorch 1.12, FSDP only offers limited support for shared parameters
        (for example, setting one ``Linear`` layer's weight to another's). In
        particular, modules that share parameters must be wrapped as part of the
        same FSDP unit. If enhanced shared parameter support is needed for your
        use case, please ping https://github.com/pytorch/pytorch/issues/77724

    .. note:
        Attempting to run the forward pass of a submodule that is contained in an
        FSDP instance is not supported and will result in errors. This is because the
        submodule's parameters will be sharded, but it itself is not an FSDP instance,
        so its forward pass will not all-gather the full parameters appropriately.
        This could potentially happen when attempting to run only the encoder of a
        encoder-decoder model, and the encoder is not wrapped in its own FSDP instance. To
        resolve this, please wrap the submodule in its own FSDP unit.

    .. note::
        Inputs into FSDP ``forward`` function will be moved to compute device
        (same device FSDP module is on) before running ``forward``, so user does
        not have to manually move inputs from CPU -> GPU.

    Args:
        module (nn.Module):
            module to be wrapped with FSDP.
        process_group (Optional[ProcessGroup]):
            process group for sharding
        sharding_strategy (Optional[ShardingStrategy]):
            Config sharding algorithm, different sharding algorithm has trade
            off between memory saving and communication overhead. ``FULL_SHARD``
            will be chosen if sharding_strategy is not specified.
        cpu_offload (Optional[CPUOffload]):
            CPU offloading config. Currently, only parameter and gradient CPU
            offload is supported. It can be enabled via passing in
            ``cpu_offload=CPUOffload(offload_params=True)``. Note that this
            currently implicitly enables gradient offloading to CPU in order for
            params and grads to be on same device to work with optimizer. This
            API is subject to change. Default is ``None`` in which case there
            will be no offloading.
        auto_wrap_policy (Optional[Callable[[nn.Module, bool, int], bool]]):
            A callable specifying a policy to recursively wrap layers with FSDP.
            Note that this policy currently will only apply to child modules of
            the passed in module. The remainder modules are always wrapped in
            the returned FSDP root instance.
            ``size_based_auto_wrap_policy`` written in ``torch.distributed.fsdp.wrap`` is
            an example of ``auto_wrap_policy`` callable, this policy wraps layers
            with the number of parameters larger than 100M. ``transformer_auto_wrap_policy``
            written in ``torch.distributed.fsdp.wrap`` is an example of ``auto_wrap_policy``
            callable for transformer-like model architectures. Users can supply the customized
            ``auto_wrap_policy`` callable that should accept following arguments:
            ``module: nn.Module``, ``recurse: bool``, ``unwrapped_params: int``, and return
            a ``bool`` specifying whether the passed in ``module``` should be wrapped
            (if ``recurse=False``) or whether we should recurse down the subgraph of ``module``
            children (if ``recurse=True``). Extra customized arguments could be added to
            the customized ``auto_wrap_policy`` callable as well. It is a good practice to
            print out the sharded model and check whether the sharded model is what
            the application wants and then adjust accordingly.

            Example::

                >>> def custom_auto_wrap_policy(
                >>>     module: nn.Module,
                >>>     recurse: bool,
                >>>     unwrapped_params: int,
                >>>     # These are customizable for this policy function.
                >>>     min_num_params: int = int(1e8),
                >>> ) -> bool:
                >>>     return unwrapped_params >= min_num_params
                >>> # Configure a custom min_num_params
                >>> my_auto_wrap_policy = functools.partial(custom_auto_wrap_policy, min_num_params=1e5)

        backward_prefetch (Optional[BackwardPrefetch]):
            This is an experimental feature that is subject to change in the
            the near future. It allows users to enable two different backward_prefetch
            algorithms to help backward communication and computation overlapping.
            Pros and cons of each algorithm is explained in the class ``BackwardPrefetch``.
        mixed_precision (Optional[MixedPrecision]): A ``MixedPrecision`` instance
            describing the mixed precision training config to be used. ``MixedPrecision``
            supports configuring parameter, buffer, and gradient communication dtype. Note
            that only floating point data is cast to the reduced precision. This allows
            users potential memory saving and training speedup while trading off
            accuracy during model training. If ``None``, no mixed precision is applied.
            Note that if ``mixed_precision`` is enabled for FSDP model that
            contains ``BatchNorm`` with ``auto_wrap_policy``, FSDP will take
            care to disable mixed precision for ``BatchNorm`` units by wrapping
            them separately in their own FSDP unit with ``mixed_precision=None``.
            This is done because several ``BatchNorm`` kernels do not implement
            reduced type support at the moment. If individually wrapping the model,
            users must take care to set ``mixed_precision=None`` for
            ``BatchNorm`` units.
            (Default: ``None``)
        ignored_modules (Optional[Iterable[torch.nn.Module]]): Modules whose
            own parameters and child modules' parameters and buffers are
            ignored by this instance. None of the modules directly in
            ``ignored_modules`` should be :class:`FullyShardedDataParallel`
            instances, and any child modules that are already-constructed
            :class:`FullyShardedDataParallel` instances will not be ignored if
            they are nested under this instance. This argument may be used to
            avoid sharding specific parameters at module granularity when using an
            ``auto_wrap_policy`` or if parameters' sharding is not managed by
            FSDP. (Default: ``None``)
        param_init_fn (Optional[Callable[[nn.Module], None]]):
            A ``Callable[torch.nn.Module] -> None`` that
            specifies how modules that are currently on the meta device should be initialized
            onto an actual device. Note that as of v1.12, we detect modules on the meta
            device via ``is_meta`` check and apply a default initialization that calls
            ``reset_parameters`` method on the passed in ``nn.Module`` if ``param_init_fn``
            is not specified, otherwise we run ``param_init_fn`` to initialize the passed
            in ``nn.Module``. In particular, this means that if ``is_meta=True`` for any
            module parameters for modules that will be wrapped with FSDP and ``param_init_fn``
            is not specified, we assume your module properly implements a ``reset_paramters()``
            and will throw errors if not. Note that additionally, we offer support for modules
            initialized with torchdistX's (https://github.com/pytorch/torchdistX)
            ``deferred_init`` API. In this case, deferred modules would be initialized
            by a default initialization function that calls torchdistX's
            ``materialize_module``, or the passed in ``param_init_fn``, if it is not
            ``None``. The same ``Callable`` is applied to initialize all meta modules.
            Note that this initialization function is applied before doing any FSDP sharding
            logic.

            Example::

                >>> # xdoctest: +SKIP("undefined variables")
                >>> module = MyModule(device="meta")
                >>> def my_init_fn(module):
                >>>     # responsible for initializing a module, such as with reset_parameters
                >>>     ...
                >>> fsdp_model = FSDP(module, param_init_fn=my_init_fn, auto_wrap_policy=size_based_auto_wrap_policy)
                >>> print(next(fsdp_model.parameters()).device) # current CUDA device
                >>> # With torchdistX
                >>> module = deferred_init.deferred_init(MyModule, device="cuda")
                >>> # Will initialize via deferred_init.materialize_module().
                >>> fsdp_model = FSDP(module, auto_wrap_policy=size_based_auto_wrap_policy)

        device_id (Optional[Union[int, torch.device]]): An ``int`` or ``torch.device``
            describing the CUDA device the FSDP module should be moved to determining where
            initialization such as sharding takes place. If this argument is not specified
            and ``module`` is on CPU, we issue a warning mentioning that this argument can
            be specified for faster initialization. If specified, resulting FSDP instances
            will reside on this device, including moving ignored modules' parameters if
            needed. Note that if ``device_id`` is specified but ``module`` is already on a
            different CUDA device, an error will be thrown. (Default: ``None``)
        sync_module_states (bool): If ``True``, each individually wrapped FSDP unit will broadcast
            module parameters from rank 0 to ensure they are the same across all ranks after
            initialization. This helps ensure model parameters are the same across ranks
            before starting training, but adds communication overhead to ``__init__``, as at least
            one broadcast is triggered per individually wrapped FSDP unit.
            This can also help load checkpoints taken by ``state_dict`` and to be loaded by
            ``load_state_dict`` in a memory efficient way. See documentation for
            :class:`FullStateDictConfig` for an example of this. (Default: ``False``)
        forward_prefetch (bool): If ``True``, then FSDP *explicitly* prefetches
            the next upcoming all-gather while executing in the forward pass.
            This may improve communication and computation overlap for CPU
            bound workloads. This should only be used for static graph models
            since the forward order is fixed based on the first iteration's
            execution. (Default: ``False``)
        limit_all_gathers (bool): If ``False``, then FSDP allows the CPU
            thread to schedule all-gathers without any extra synchronization.
            If ``True``, then FSDP explicitly synchronizes the CPU thread to
            prevent too many in-flight all-gathers. This ``bool`` only affects
            the sharded strategies that schedule all-gathers. Enabling this can
            help lower the number of CUDA malloc retries.
    """

    def __init__(
        self,
        module: nn.Module,
        process_group: Optional[ProcessGroup] = None,
        sharding_strategy: Optional[ShardingStrategy] = None,
        cpu_offload: Optional[CPUOffload] = None,
        auto_wrap_policy: Optional[Callable] = None,
        backward_prefetch: Optional[BackwardPrefetch] = None,
        mixed_precision: Optional[MixedPrecision] = None,
        ignored_modules: Optional[Iterable[torch.nn.Module]] = None,
        param_init_fn: Optional[Callable[[nn.Module], None]] = None,
        device_id: Optional[Union[int, torch.device]] = None,
        sync_module_states: bool = False,
        forward_prefetch: bool = False,
        limit_all_gathers: bool = False,
        use_orig_params: bool = False,
    ):
        if isinstance(auto_wrap_policy, ParamExecOrderWrapPolicy):
            self._init_param_exec_order_wrap_policy(
                module=module,
                process_group=process_group,
                sharding_strategy=sharding_strategy,
                cpu_offload=cpu_offload,
                auto_wrap_policy=auto_wrap_policy,
                backward_prefetch=backward_prefetch,
                mixed_precision=mixed_precision,
                ignored_modules=ignored_modules,
                param_init_fn=param_init_fn,
                device_id=device_id,
                sync_module_states=sync_module_states,
                forward_prefetch=forward_prefetch,
                limit_all_gathers=limit_all_gathers,
                use_orig_params=use_orig_params,
            )
            return

        torch._C._log_api_usage_once("torch.distributed.fsdp")
        super().__init__()

        self._ignored_modules = _get_ignored_modules(module, ignored_modules)
        ignored_params, self._ignored_param_names = _get_ignored_params(
            module, self._ignored_modules
        )
        self._buffer_names = _get_buffer_names(module)
        if auto_wrap_policy is not None:
            auto_wrap_kwargs = {
                "module": module,
                "auto_wrap_policy": auto_wrap_policy,
                "wrapper_cls": FullyShardedDataParallel,
                "ignored_modules": self._ignored_modules,
                "ignored_params": ignored_params,
                "only_wrap_children": True,  # avoid double wrapping the root
            }
            fsdp_kwargs = {
                "process_group": process_group,
                "sharding_strategy": sharding_strategy,
                "cpu_offload": cpu_offload,
                "backward_prefetch": backward_prefetch,
                "mixed_precision": mixed_precision,
                "param_init_fn": param_init_fn,
                "device_id": device_id,
                "sync_module_states": sync_module_states,
                "forward_prefetch": forward_prefetch,
                "limit_all_gathers": limit_all_gathers,
                "use_orig_params": use_orig_params,
            }
            self._auto_wrap(auto_wrap_kwargs, fsdp_kwargs)

        self.process_group = process_group or _get_default_group()
        self.rank = self.process_group.rank()
        self.world_size = self.process_group.size()
        self.training_state = TrainingState.IDLE
        self.cpu_offload = cpu_offload or CPUOffload()
        self.backward_prefetch = backward_prefetch
        self.forward_prefetch = forward_prefetch
        self.limit_all_gathers = limit_all_gathers
        backward_prefetch_limit = 1
        forward_prefetch_limit = 1
        # We clamp the strategy to `NO_SHARD` for world size of 1 since they
        # are currently functionally equivalent. This may change if/when we
        # integrate FSDP with MoE.
        if self.world_size == 1:
            sharding_strategy = ShardingStrategy.NO_SHARD
        self.sharding_strategy = sharding_strategy or ShardingStrategy.FULL_SHARD
        self.mixed_precision = mixed_precision or MixedPrecision()
        self._use_orig_params = use_orig_params
        # Save a mapping from fully prefixed buffer name to its original dtype
        # since for mixed precision, buffers are restored to their original
        # dtype for model checkpointing
        self._buffer_name_to_orig_dtype: Dict[str, torch.dtype] = {}

        _check_single_device_module(module, ignored_params)
        device_from_device_id = _get_device_from_device_id(device_id, self.rank)
        _materialize_module(
            module,
            param_init_fn,
            ignored_params,
            device_from_device_id,
            lambda k: not isinstance(k, FullyShardedDataParallel),
        )
        _move_module_to_device(module, ignored_params, device_from_device_id)
        self.compute_device = _get_compute_device(
            module,
            ignored_params,
            device_from_device_id,
            self.rank,
        )
        params_to_flatten = list(_get_orig_params(module, ignored_params))
        if sync_module_states:
            _sync_module_states(module, params_to_flatten, self.process_group)

        # This FSDP instance's handles should inherit the same process group,
        # compute device, CPU offload, and mixed precision settings. However,
        # different sharding strategies are allowed.
        config = HandleConfig(
            sharding_strategy_map[self.sharding_strategy],
            self.cpu_offload.offload_params,
            self.mixed_precision.param_dtype,
            self.mixed_precision.reduce_dtype,
            self.mixed_precision.keep_low_precision_grads,
        )
        # Invariant: `self.params` contains exactly the `FlatParameter`s of the
        # handles in `self._handles`
        self._handles: List[FlatParamHandle] = []
        self.params: List[FlatParameter] = []
        self._fsdp_wrapped_module = module
        if params_to_flatten:
            handle = FlatParamHandle(
                params_to_flatten,
                module,
                self.compute_device,
                config,
                self.process_group,
                use_orig_params,
            )
            self._handles.append(handle)
            self.params.append(handle.flat_param)
            self._register_param_handle(handle)
            handle.shard()
            if (
                self.cpu_offload.offload_params
                and handle.flat_param.device != torch.device("cpu")
            ):
                handle.flat_param_to(torch.device("cpu"))
        if not use_orig_params:
            _check_orig_params_flattened(self, ignored_params)
            self._register_flat_param()

        self._sync_gradients = True
        self._communication_hook = self._get_default_comm_hook()
        self._communication_hook_state = self._get_default_comm_hook_state()
        self._hook_registered = False

        # Used to prevent running the pre-backward hook multiple times
        self._ran_pre_backward_hook: Dict[_HandlesKey, bool] = {}
        self._is_root: Optional[bool] = None  # `None` indicates not yet set
        # The following attributes are owned by the root FSDP instance and
        # shared with non-root FSDP instances
        self._streams: Dict[str, torch.cuda.Stream] = {}
        self._free_event_queue = _FreeEventQueue()
        self._debug_level = dist.get_debug_level()
        self._exec_order_data = _ExecOrderData(
            self._debug_level,
            backward_prefetch_limit,
            forward_prefetch_limit,
        )
        self._handles_prefetched: Dict[_HandlesKey, bool] = {}
        # Used for guarding against mistargeted backward prefetches
        self._needs_pre_backward_unshard: Dict[_HandlesKey, bool] = {}
        # Used for guarding against mistargeted forward prefetches
        self._needs_pre_forward_unshard: Dict[_HandlesKey, bool] = {}
        # The data structures use tuples of handles to generalize over the case
        # where a module's forward involves multiple handles.

        # `_state_dict_type` controls the `state_dict()` behavior, which is
        # implemented using post-save and pre-load hooks
        self._state_dict_type = StateDictType.FULL_STATE_DICT
        self._state_dict_config = FullStateDictConfig()
        self._register_state_dict_hook(_post_state_dict_hook)
        self._register_load_state_dict_pre_hook(
            _pre_load_state_dict_hook, with_module=True
        )
        self.register_load_state_dict_post_hook(_post_load_state_dict_hook)

    def _auto_wrap(
        self,
        auto_wrap_kwargs: Dict[str, Any],
        fsdp_kwargs: Dict[str, Any],
    ) -> None:
        """
        Recursively auto wraps the root module given by the key "module" in
        ``auto_wrap_kwargs`` with the arguments in ``auto_wrap_kwargs`` and
        ``fsdp_kwargs``.

        Precondition: ``auto_wrap_policy`` contains the arguments expected by
        ``_recursive_wrap()``, where ``auto_wrap_policy`` is not ``None``.
        ``fsdp_kwargs`` contains all FSDP arguments except ``module``.
        """
        auto_wrap_policy = auto_wrap_kwargs["auto_wrap_policy"]
        root_module = auto_wrap_kwargs["module"]
        assert auto_wrap_policy is not None
        # For auto wrapping, submodules should not already be wrapped with FSDP
        # since double wrapping is not supported
        for module_name, module in root_module.named_modules():
            if isinstance(module, FullyShardedDataParallel):
                raise ValueError(
                    f"Expected {module_name} to NOT be FullyShardedDataParallel "
                    "if using an `auto_wrap_policy`"
                )
        mixed_precision = fsdp_kwargs["mixed_precision"]
        if mixed_precision is not None and _contains_batchnorm(root_module):
            _override_batchnorm_mixed_precision(root_module)
            auto_wrap_policy = functools.partial(
                _or_policy, policies=[_wrap_batchnorm_individually, auto_wrap_policy]
            )
            warnings.warn(
                "Both mixed precision and an `auto_wrap_policy` were specified "
                "for FSDP, where the wrapped module has batch norm submodules. "
                "The batch norm submodules will be wrapped as separate FSDP "
                "instances with mixed precision disabled since some batch norm "
                "kernels do not support low precision."
            )
            auto_wrap_kwargs["auto_wrap_policy"] = auto_wrap_policy
        _recursive_wrap(**auto_wrap_kwargs, **fsdp_kwargs)

    def _register_param_handle(self, handle: FlatParamHandle) -> None:
        """Registers the parameter handle to this FSDP instance."""
        if handle not in self._handles:
            self._handles.append(handle)

    def _unshard(
        self,
        handles: List[FlatParamHandle],
        unshard_stream: torch.cuda.Stream,
        pre_unshard_stream: torch.cuda.Stream,
    ) -> None:
        """
        Unshards the handles in ``handles``. If the handles are in
        :meth:`summon_full_params` and are using mixed precision, then they are
        forced to full precision.

        Postcondition: Each handle's ``FlatParameter`` 's data is the padded
        unsharded flattened parameter on the compute device.
        """
        if not handles:
            return
        if self.limit_all_gathers:
            event = self._free_event_queue.dequeue_if_needed()
            if event:
                event.synchronize()
        any_ran_pre_unshard = False
        with torch.cuda.stream(pre_unshard_stream):
            for handle in handles:
                ran_pre_unshard = handle.pre_unshard()
                any_ran_pre_unshard = any_ran_pre_unshard or ran_pre_unshard
        if any_ran_pre_unshard:
            unshard_stream.wait_stream(pre_unshard_stream)
        with torch.cuda.stream(unshard_stream):
            for handle in handles:
                handle.unshard()
                handle.post_unshard()

    def _reshard(
        self,  # unused
        handles: List[FlatParamHandle],
        free_unsharded_flat_params: List[bool],
    ) -> None:
        """
        Reshards the handles in ``handles``. ``free_unsharded_flat_params``
        should have the same length as ``handles``, and each element should
        give whether the corresponding handle should free its padded unsharded
        flattened parameter.
        """
        if not handles:
            return
        p_assert(
            len(handles) == len(free_unsharded_flat_params),
            "Expects both lists to have equal length but got "
            f"{len(handles)} and {len(free_unsharded_flat_params)}",
        )
        for handle, free_unsharded_flat_param in zip(
            handles,
            free_unsharded_flat_params,
        ):
            handle.reshard(free_unsharded_flat_param)
            if self.limit_all_gathers and free_unsharded_flat_param:
                free_event = torch.cuda.Event()
                free_event.record()
                self._free_event_queue.enqueue(free_event)
            handle.post_reshard()
        # Since we prefetch entire handles keys at a time, conservatively mark
        # the entire key as no longer prefetched once we free at least one
        handles_key = tuple(handles)
        if any(free_unsharded_flat_params):
            self._handles_prefetched.pop(handles_key, None)

    def _unshard_grads(self, handles: List[FlatParamHandle]) -> None:
        for handle in handles:
            handle.unshard_grad()

    def _reshard_grads(self, handles: List[FlatParamHandle]) -> None:
        for handle in handles:
            handle.reshard_grad()

    @property
    def module(self) -> nn.Module:
        """
        Returns the wrapped module (like :class:`DistributedDataParallel`).
        """
        return self._fsdp_wrapped_module

    @property
    def _has_params(self) -> bool:
        """Returns whether this FSDP instance manages any parameters."""
        return hasattr(self, "_handles") and len(self._handles) > 0

    @property
    def _flat_param(self) -> Optional[FlatParameter]:
        return self._handles[0].flat_param if self._handles else None

    def __getattr__(self, name: str) -> Any:
        """Forward missing attributes to the wrapped module."""
        try:
            return super().__getattr__(name)  # defer to nn.Module's logic
        except AttributeError:
            return getattr(self._fsdp_wrapped_module, name)

    def __getitem__(self, key: int) -> Any:
        """Forward indexing calls in case the module is an ``nn.Sequential``."""
        return self._fsdp_wrapped_module.__getitem__(key)  # type: ignore[operator]

    def check_is_root(self) -> bool:
        self._lazy_init()
        assert self._is_root is not None
        return self._is_root

    @staticmethod
    def fsdp_modules(
        module: nn.Module,
        root_only: bool = False,
    ) -> List["FullyShardedDataParallel"]:
        """
        Returns all nested FSDP instances, possibly including ``module`` itself
        and only including FSDP root modules if ``root_only=True``.

        Args:
            module (torch.nn.Module): Root module, which may or may not be an
                ``FSDP`` module.
            root_only (bool): Whether to return only FSDP root modules.
                (Default: ``False``)

        Returns:
            List[FullyShardedDataParallel]: FSDP modules that are nested in
            the input ``module``.
        """
        return [
            submodule
            for submodule in module.modules()
            if isinstance(submodule, FullyShardedDataParallel)
            and (not root_only or submodule.check_is_root())
        ]

    @staticmethod
    def _fsdp_handles(module: nn.Module) -> List[FlatParamHandle]:
        """
        Returns all nested FSDP instances' handles in the module hierarchy
        rooted at ``module``.
        """
        return [
            handle
            for fsdp_module in FullyShardedDataParallel.fsdp_modules(module)
            for handle in fsdp_module._handles
        ]

    def apply(self, fn: Callable[[nn.Module], None]) -> "FullyShardedDataParallel":
        r"""Applies ``fn`` recursively to every submodule (as returned by ``.children()``)
        as well as self. Typical use includes initializing the parameters of a model
        (see also :ref:`nn-init-doc`).

        Compared to ``torch.nn.Module.apply``, this version additionally gathers
        the full parameters before applying ``fn``. It should not be called from
        within another ``summon_full_params`` context.

        Args:
            fn (:class:`Module` -> None): function to be applied to each submodule

        Returns:
            Module: self
        """
        uninitialized = self._is_root is None
        self._assert_state(TrainingState.IDLE)
        with self._summon_full_params(recurse=False, writeback=True):
            ret = super().apply(fn)

        # Reset lazy init that might be called by _summon_full_params, since
        # it could have set is_root incorrectly for non-root FSDP instances.
        if uninitialized and self._is_root:
            for module in self.fsdp_modules(self):
                module._reset_lazy_init()

        return ret

    def _mixed_precision_enabled_for_params(self) -> bool:
        """
        Whether user explicitly enabled mixed precision for
        parameters or not.
        """
        return self.mixed_precision.param_dtype is not None

    def _mixed_precision_enabled_for_buffers(self) -> bool:
        """
        Whether user explicitly enabled mixed precision for
        buffers or not.
        """
        return self.mixed_precision.buffer_dtype is not None

    def _mixed_precision_enabled_for_reduce(self) -> bool:
        """
        Whether user explicitly enabled mixed precision for
        gradient reduction or not.
        """
        return self.mixed_precision.reduce_dtype is not None

    def _mixed_precision_keep_low_precision_grads(self) -> bool:
        return (
            self.mixed_precision is not None
            and self.mixed_precision.keep_low_precision_grads
        )

    def _low_precision_hook_enabled(self) -> bool:
        """
        Wether a low precision hook is registered or not.
        """
        return (
            self._communication_hook is not None
            and self._communication_hook in LOW_PRECISION_HOOKS
        )

    def _cast_buffers(
        self,
        device: Optional[torch.device] = None,
        dtype: Optional[Dict[str, torch.dtype]] = None,
        memo: Optional[Set] = None,
        recurse: bool = True,
    ) -> None:
        """Move all buffers to the given *device* and *dtype*.
        If *device* is not given, then it will default to
        ``self.compute_device``, otherwise buffer will be moved to ``device``.
        In the case of nested FSDP instances, we will respect the child instance's
        ``compute_device`` configuration.
        If *dtype* is given, it must be a mapping of buffer name to buffer dtype,
            and this argument is currently only given to restore back to original
            buffer types during checkpoint. If *dtype* is not given, and we are
            in mixed precision training, the buffer will be cast to buffer_dtype,
            otherwise the buffer will not be cast.
        Args:
            device (torch.device, Optional):
                device to cast buffers to (defaults to compute_device)
            dtype: (Dict[str, torch.dtype], Optional):
                Mapping of buffer name to their dtype to cast to.
            memo (Set, Optional):
                set of modules that have already been processed
            recurse (bool, Optional):
                Whether to call _cast_buffers recursively on nested FSDP
                instances (default is True).
        """
        if memo is None:
            memo = set()
        for module in self.modules():
            if (
                module is not self
                and isinstance(module, FullyShardedDataParallel)
                and recurse
            ):
                # Allow any child FSDP instances to handle their own buffers.
                module._cast_buffers(
                    device=device, dtype=dtype, memo=memo, recurse=recurse
                )
            elif module not in memo:
                memo.add(module)
                for name, buf in module.named_buffers(recurse=False):
                    if buf is None:
                        continue
                    buf = buf.to(device=device or self.compute_device)
                    if name not in self._buffer_name_to_orig_dtype:
                        self._buffer_name_to_orig_dtype[name] = buf.dtype
                    # If given, cast buffer to the given dtype. This is used to
                    # suppport mixed precision for buffers
                    # (given by self.mixed_precision.buffer_dtype) and also used
                    # to restore the buffer dtype to the original precision for
                    # state_dict() calls.
                    # Note that non-floating point buffers are not casted.
                    if torch.is_floating_point(buf):
                        # We are restoring the original buffer type in
                        # preparation for checkpoint.
                        if dtype:
                            buf = buf.to(dtype=dtype[name])
                        # Note that we don't pass in self.mixed_precision.buffer_dtype
                        # recursively into _cast_buffers, as we want to respect
                        # mp config for child FSDP instances.
                        elif self._mixed_precision_enabled_for_buffers():
                            buf = buf.to(self.mixed_precision.buffer_dtype)

                    setattr(module, name, buf)

    def _reset_lazy_init(self) -> None:
        """
        Reset instance so :func:`_lazy_init` will run on the next forward.
        """
        self._is_root: Optional[bool] = None
        for p in self.params:
            if hasattr(p, "_local_shard"):
                # We only need to `del` `_local_shard` because
                # `_init_param_attributes()` gates the logic based on its
                # existence (and not any of the other attributes).
                del p._local_shard  # type: ignore[attr-defined]

    def _lazy_init(self) -> None:
        """
        Performs initialization lazily, typically right before the first
        forward pass. The laziness is needed to ensure that the parameter
        device/dtype and the FSDP hierarchy have finalized.

        This method's actual logic only runs on the root FSDP instance, which
        performs initialization for all non-root FSDP instances to avoid
        partial initialization.
        """
        if self._is_root is not None:
            return  # no-op: already initialized
        if not torch.cuda.is_available():
            # Allow the FSDP constructor to run even without CUDA but check
            # this once we start real execution
            raise RuntimeError("FSDP does not support CPU only execution")
        # The following logic is only run on the root FSDP instance since it
        # will set `_is_root=False` for the non-root instances
        self._is_root = True
        self._assert_state(TrainingState.IDLE)
        self._init_streams()
        self._cast_buffers(recurse=True)
        for handle in self._handles:
            self._init_param_attributes(handle)
        self._exec_order_data.init(self, self.process_group)
        # Initialize non-root FSDP instances and share attributes from the root
        # to non-root instances
        inconsistent_limit_all_gathers = False
        for fsdp_module in self.fsdp_modules(self):
            if fsdp_module is not self:
                # Relax the assert for non-root FSDP instances in case the
                # nested initialized module is wrapped again in FSDP later (e.g.
                # after training to run inference)
                assert fsdp_module._is_root is None or not fsdp_module._is_root, (
                    "Non-root FSDP instance's `_is_root` should not have been "
                    "set yet or should have been set to `False`"
                )
                fsdp_module._is_root = False
                fsdp_module._streams = self._streams
                fsdp_module._exec_order_data = self._exec_order_data
                if fsdp_module.limit_all_gathers != self.limit_all_gathers:
                    # Prefer the root's value
                    inconsistent_limit_all_gathers = True
                    fsdp_module.limit_all_gathers = self.limit_all_gathers
                fsdp_module._free_event_queue = self._free_event_queue
                fsdp_module._handles_prefetched = self._handles_prefetched
                fsdp_module._needs_pre_backward_unshard = (
                    self._needs_pre_backward_unshard
                )
                for handle in fsdp_module._handles:
                    fsdp_module._init_param_attributes(handle)
        if inconsistent_limit_all_gathers:
            warnings.warn(
                "Found inconsistent `limit_all_gathers` values across FSDP "
                f"instances on rank {self.rank}. Using the root FSDP's value "
                f"of {self.limit_all_gathers} for all instances."
            )

    # TODO (awgu): Move this to the `FlatParamHandle` class later
    @torch.no_grad()
    def _init_param_attributes(self, handle: FlatParamHandle) -> None:
        """
        We manage several attributes on each Parameter instance.
        A few attributes are set here:
            ``_local_shard``: a single shard of the parameter. This is needed to
                recover the shard after rebuilding full parameter in forward
                and backward.
            ``_full_param_padded``: the full weight (padded to be evenly
                divisible by ``world_size``), used for computation in the
                forward and backward pass. It is initialized with the
                appropriate size and then has its storage freed. This will be
                resized in place and only materialized (via all-gather) as needed.
        Another attribute is set by :func:`_register_post_backward_hooks`:
            ``_post_backward_hook_state``: it holds the parameter's AccumulateGrad object
                and the registered post hook handle.
        """
        p = handle.flat_param
        # If _local_shard has been set in the first lazy init and
        # current parameter is pointed to _local_shard, no need to
        # set the _local_shard again.
        if hasattr(p, "_local_shard"):
            # If CPU offloading, p._local_shard should have been placed on CPU
            # during its first lazy construction.
            if self.cpu_offload.offload_params:
                assert p._local_shard.device == torch.device(  # type: ignore[attr-defined]
                    "cpu"
                ), (
                    "Expected p._local_shard to be on CPU, "  # type: ignore[attr-defined]
                    f"but it's on {p._local_shard.device}"  # type: ignore[attr-defined]
                )
            return

        # A single shard of the parameters. Also makes p._local_shard to be on
        # CPU if we are CPU offloading, since p.data would be on CPU during
        # init.
        if self.cpu_offload.offload_params:
            assert p.device == torch.device("cpu"), (
                "Expected param to be on CPU when cpu_offloading is enabled. "
                "If CPU offloading is enabled correctly, you may be "
                "accidentally moving the model to CUDA after FSDP initialization."
            )
        p._local_shard = p.data  # type: ignore[attr-defined]
        # If CPU offloading, pin the memory to enable faster CPU -> GPU device
        # transfer.
        if self.cpu_offload.offload_params:
            assert p._local_shard.device == torch.device("cpu")  # type: ignore[attr-defined]
            p._local_shard = p._local_shard.pin_memory()  # type: ignore[attr-defined]
            # When offloading parameters, also move the grad shard to CPU during
            # backward pass. In this case, it's important to pre-allocate the
            # CPU grad shard in pinned memory so that we can do a non-blocking
            # transfer.
            p._cpu_grad = torch.zeros_like(  # type: ignore[attr-defined]
                p, device=torch.device("cpu")
            ).pin_memory()

        # If mixed_precision, maintain reduced precision param shard on
        # compute_device for computation in fwd/bwd. We resize storage to 0 here
        # and rematerialize before building the full param when needed. After
        # fwd/bwd, it is freed and we only hold on to the full precision shard.
        # As a result, this reduced precision shard is not allocated if we are
        # not in the forward/backward pass.
        if self._mixed_precision_enabled_for_params():
            p._mp_shard = torch.zeros_like(
                p._local_shard,
                device=self.compute_device,
                dtype=self.mixed_precision.param_dtype,
            )
            _free_storage(p._mp_shard)

        # We also maintain a full-sized parameter of type self.compute_dtype.
        # We resize the storage to size 0 at init (here) and only materialize
        # as needed. The storage may contain padding elements so that it is
        # evenly divisible by world_size, although these padding elements will
        # be removed before the relevant computation.
        if handle.uses_sharded_strategy:  # type: ignore[attr-defined]
            # We set p._full_param_padded's dtype to the desired parameter dtype
            # in the case of mixed precision. This is so that when we all_gather
            # into full_param_padded it can occur without issues and result in
            # full_param_padded having the expected param_dtype.
            full_param_dtype = (
                p.dtype
                if not self._mixed_precision_enabled_for_params()
                else self.mixed_precision.param_dtype
            )
            p._full_param_padded = torch.zeros(  # type: ignore[attr-defined]
                p.numel() * self.world_size,
                device=self.compute_device,
                dtype=full_param_dtype,
            )
            p._padded_unsharded_size = p._full_param_padded.size()  # type: ignore[attr-defined]
            _free_storage(p._full_param_padded)  # type: ignore[attr-defined]

            if self._mixed_precision_enabled_for_params():
                p._full_prec_full_param_padded = torch.zeros(  # type: ignore[attr-defined]
                    p.numel() * self.world_size,
                    device=self.compute_device,
                    dtype=p.dtype,  # full precision
                )
                _free_storage(p._full_prec_full_param_padded)

        # Track whether the `FlatParameter`'s post-backward hook has been
        # called for validation in `_wait_for_post_backward()`
        p._post_backward_called = False

    def _init_streams(self) -> None:
        """Initializes CUDA streams for overlapping data transfer and
        computation. This should only be called on the root FSDP instance."""
        assert self._is_root
        assert torch.cuda.is_available()
        # Stream for unshard logic, including allocating the all-gather
        # destination tensors and the all-gathers themselves.
        self._streams["unshard"] = torch.cuda.Stream()
        # Stream for overlapping gradient reduction with the backward pass
        # gradient computation.
        self._streams["post_backward"] = torch.cuda.Stream()
        # Stream for pre-unshard logic, namely allocations and writes for
        # CPU offloading (H2D copy) and mixed precision (low precision cast).
        self._streams["pre_unshard"] = torch.cuda.Stream()

    def _prefetch_handles(
        self,
        current_handles_key: _HandlesKey,
    ) -> None:
        """
        Prefetches the next handles if needed (without synchronization). An
        empty handles key cannot prefetch.
        """
        if not current_handles_key:
            return
        handles_to_prefetch = self._get_handles_to_prefetch(current_handles_key)
        for handles_key in handles_to_prefetch:
            # Prefetch the next set of handles without synchronizing to allow
            # the sync to happen as late as possible to maximize overlap
            self._unshard(
                handles_key, self._streams["unshard"], self._streams["pre_unshard"]
            )
            self._handles_prefetched[handles_key] = True

    def _get_handles_to_prefetch(
        self,
        current_handles_key: _HandlesKey,
    ) -> List[_HandlesKey]:
        """
        Returns a :class:`list` of the handles keys to prefetch for the next
        module(s), where ``current_handles_key`` represents the current module.

        "Prefetching" refers to running the unshard logic early (without
        synchronization), and the "next" modules depend on the recorded
        execution order and the current training state.
        """
        training_state = self._get_training_state(current_handles_key)
        valid_training_states = (
            HandleTrainingState.BACKWARD_PRE,
            HandleTrainingState.BACKWARD_POST,
            HandleTrainingState.FORWARD,
        )
        p_assert(
            training_state in valid_training_states,
            f"Prefetching is only supported in {valid_training_states} but "
            f"currently in {training_state}",
        )
        eod = self._exec_order_data
        target_handles_keys: List[_HandlesKey] = []
        if (
            training_state == HandleTrainingState.BACKWARD_PRE
            and self.backward_prefetch == BackwardPrefetch.BACKWARD_PRE
        ) or (
            training_state == HandleTrainingState.BACKWARD_POST
            and self.backward_prefetch == BackwardPrefetch.BACKWARD_POST
        ):
            target_handles_keys = [
                target_handles_key
                for target_handles_key in eod.get_handles_to_backward_prefetch(
                    current_handles_key
                )
                if self._needs_pre_backward_unshard.get(target_handles_key, False)
                and not self._handles_prefetched.get(target_handles_key, False)
            ]
        elif training_state == HandleTrainingState.FORWARD and self.forward_prefetch:
            target_handles_keys = [
                target_handles_key
                for target_handles_key in eod.get_handles_to_forward_prefetch(
                    current_handles_key
                )
                if self._needs_pre_forward_unshard.get(target_handles_key, False)
                and not self._handles_prefetched.get(target_handles_key, False)
            ]
        return target_handles_keys

    def _get_training_state(
        self,
        handles_key: _HandlesKey,
    ) -> HandleTrainingState:
        """Returns the training state of the handles in ``handles_key``."""
        p_assert(len(handles_key) > 0, "Expects a non-empty handles key")
        training_states = set(handle._training_state for handle in handles_key)
        p_assert(
            len(training_states) == 1,
            f"Expects uniform training state but got {training_states}",
        )
        return next(iter(training_states))

    @staticmethod
    def set_state_dict_type(
        module: nn.Module,
        state_dict_type: StateDictType,
        state_dict_config: Optional[StateDictConfig] = None,
    ) -> Tuple[StateDictType, StateDictConfig]:
        """
        Set the ``state_dict_type`` and the corresponding (optional)
        configurations of all the descendant FSDP modules of the target module.
        The target module does not have to be a FSDP module. If the target
        module is a FSDP module, its ``state_dict_type`` will also be changed.

        .. note:: This API should be called for only the top-level (root)
            module.

        .. note:: This API enables users to transparently use the conventional
            ``state_dict`` API to take model checkpoints in cases where the
            root FSDP module is wrapped by another ``nn.Module``. For example,
            the following will ensure ``state_dict`` is called on all non-FSDP
            instances, while dispatching into `sharded_state_dict` implementation
            for FSDP:

        Example::

            >>> # xdoctest: +SKIP("undefined variables")
            >>> model = DDP(FSDP(...))
            >>> FSDP.set_state_dict_type(
            >>>     model,
            >>>     StateDictType.SHARDED_STATE_DICT,
            >>>     ShardedStateDictConfig(offload_to_cpu=True),
            >>> )
            >>> checkpoint = model.state_dict()

        Args:
            module (torch.nn.Module): Root module.
            state_dict_type (StateDictType): the desired ``state_dict_type`` to set.
            state_dict_config (Optional[StateDictConfig]): the configuration for the
                target ``state_dict_type``.
        """
        _state_dict_type_to_config = {
            StateDictType.FULL_STATE_DICT: FullStateDictConfig,
            StateDictType.LOCAL_STATE_DICT: LocalStateDictConfig,
            StateDictType.SHARDED_STATE_DICT: ShardedStateDictConfig,
        }

        prev_state_dict_type = None
        prev_state_dict_config = None
        # Use the default config if a state_dict config is not set.
        if state_dict_config is None:
            state_dict_config = _state_dict_type_to_config[state_dict_type]()
        for submodule in FullyShardedDataParallel.fsdp_modules(module):
            if prev_state_dict_type is None:
                prev_state_dict_type = submodule._state_dict_type
            if prev_state_dict_config is None:
                prev_state_dict_config = submodule._state_dict_config
            if prev_state_dict_type != submodule._state_dict_type:
                raise RuntimeError("All FSDP module should the same state_dict_type.")
            if not isinstance(
                submodule._state_dict_config, type(prev_state_dict_config)
            ):
                raise RuntimeError(
                    "All FSDP modules should have the same type of state_dict_config."
                )

            expected_state_dict_config_type = _state_dict_type_to_config[
                state_dict_type
            ]
            if expected_state_dict_config_type != type(state_dict_config):
                raise RuntimeError(
                    f"Expected state_dict_config of type {expected_state_dict_config_type} "
                    f"but got {type(state_dict_config)}"
                )
            submodule._state_dict_type = state_dict_type
            submodule._state_dict_config = state_dict_config

        return prev_state_dict_type, prev_state_dict_config

    @staticmethod
    @contextlib.contextmanager
    def state_dict_type(
        module: nn.Module,
        state_dict_type: StateDictType,
        state_dict_config: Optional[StateDictConfig] = None,
    ) -> Generator:
        """
        A context manager to set the ``state_dict_type`` of all the descendant
        FSDP modules of the target module. This context manager has the same
        functions as :meth:`set_state_dict_type`. Read the document of
        :meth:`set_state_dict_type` for the detail.

        Example::

            >>> # xdoctest: +SKIP("undefined variables")
            >>> model = DDP(FSDP(...))
            >>> with FSDP.state_dict_type(
            >>>     model,
            >>>     StateDictType.SHARDED_STATE_DICT,
            >>> ):
            >>>     checkpoint = model.state_dict()

        Args:
            module (torch.nn.Module): Root module.
            state_dict_type (StateDictType): the desired ``state_dict_type`` to set.
            state_dict_config (Optional[StateDictConfig]): the configuration for the
                target ``state_dict_type``.
        """
        prev_state_dict_type = None
        prev_state_dict_config = None
        try:
            (
                prev_state_dict_type,
                prev_state_dict_config,
            ) = FullyShardedDataParallel.set_state_dict_type(
                module, state_dict_type, state_dict_config
            )
            yield
        except Exception as e:
            raise e
        else:
            assert prev_state_dict_type is not None
            assert prev_state_dict_config is not None
        finally:
            if prev_state_dict_type is not None and prev_state_dict_config is not None:
                FullyShardedDataParallel.set_state_dict_type(
                    module, prev_state_dict_type, prev_state_dict_config
                )

    def _convert_to_wrapped_module_name(self, module_name: str) -> str:
        module_name = module_name.replace(f"{FSDP_PREFIX}", "")
        module_name = module_name.replace(f"{FSDP_WRAPPED_MODULE}", "")
        if module_name:
            module_name = f"{module_name}."
        # Activation checkpoint adds a prefix that has to be
        # removed as well.
        module_name = module_name.replace(
            f"{checkpoint_wrapper._CHECKPOINT_PREFIX}.", ""
        )
        return module_name

    @property
    def _param_fqns(self) -> Iterator[Tuple[str, str, str]]:
        if not self._has_params:
            return
        for param_name, module_name in self._handles[0].parameter_module_names():
            module_name = self._convert_to_wrapped_module_name(module_name)
            fqn = f"{module_name}{param_name}"
            yield fqn, param_name, module_name

    @property
    def _shared_param_fqns(self) -> Iterator[Tuple[str, str, str]]:
        for param_name, module_name in self._handles[0].shared_parameter_module_names():
            module_name = self._convert_to_wrapped_module_name(module_name)
            fqn = f"{module_name}{param_name}"
            yield fqn, param_name, module_name

    def state_dict(self, *args, **kwargs):
        """
        This is the entry point of all three FSDP ``state_dict`` APIs: full,
        local, and sharded. For the full state dict
        (``StateDictType.FULL_STATE_DICT``), FSDP attempts to unshard the model
        on all ranks, which may result in an OOM error if the full model cannot
        fit on a single GPU. In that case, users may pass in a
        :class:`FullStateDictConfig` to only save the checkpoint on rank 0 and/
        or to offload it to CPU memory layer by layer, enabling much larger
        checkpoints. If the full model cannot fit in CPU memory, then users may
        instead take a local state dict (``StateDictType.LOCAL_STATE_DICT``)
        that only saves the local shard of the model. The sharded state dict
        (``StateDictType.SHARDED_STATE_DICT``) saves the model parameters as
        ``ShardedTensor`` s. The ``state_dict`` type can be configured using
        the :meth:`state_dict_type` context manager.

        Example::

            >>> # xdoctest: +SKIP("undefined variables")
            >>> import torch
            >>> from torch.distributed.fsdp import FullyShardedDataParallel as FSDP
            >>> from torch.distributed.fsdp import StateDictType
            >>> torch.cuda.set_device(device_id)
            >>> my_module = nn.Linear(...)
            >>> sharded_module = FSDP(my_module)
            >>> full_state_dict_config = FullStateDictConfig(offload_to_cpu=True, rank0_only=True)
            >>> with FSDP.state_dict_type(sharded_module, StateDictType.FULL_STATE_DICT, full_state_dict_config):
            >>>     full_dict = sharded_module.state_dict()
            >>> full_dict.keys()
            >>> odict_keys(['weight', 'bias'])
            >>> # using local state dict
            >>> with FSDP.state_dict_type(sharded_module, StateDictType.LOCAL_STATE_DICT):
            >>>     local_dict = sharded_module.state_dict()
            >>> local_dict.keys()
            >>> odict_keys(['flat_param', 'inner.flat_param'])

        .. warning:: This needs to be called on all ranks since it uses
            collective communications.
        """
        # TODO (rohan-varma): separate these out once a state_dict pre-hook
        # is available.
        if torch.cuda.is_available():
            torch.cuda.synchronize()
        self._lazy_init()
        if self._is_root:
            _clear_grads_if_needed(self._fsdp_handles(self))
        if self._state_dict_type == StateDictType.FULL_STATE_DICT:
            # Get config args
            full_state_dict_config = (
                self._state_dict_config
                if self._state_dict_config is not None
                else FullStateDictConfig()
            )
            rank0_only = full_state_dict_config.rank0_only
            offload_to_cpu = full_state_dict_config.offload_to_cpu
            summon_ctx = (
                self._summon_full_params(
                    recurse=False,
                    writeback=False,
                    offload_to_cpu=offload_to_cpu,
                    rank0_only=rank0_only,
                )
                if self.training_state != TrainingState.SUMMON_FULL_PARAMS
                else contextlib.suppress()
            )
            with summon_ctx:
                # Since buffers are not sharded and stay casted, restore them to their
                # original user module specified types for checkpoint. We take care to
                # recast in post_state_dict_hook for consistency with the fact that
                # buffers stay casted after forward/backward. We must have the
                # call here instead of above because _summon_full_params itself
                # calls _lazy_init() which would cast the buffers.
                if self._is_root and self._mixed_precision_enabled_for_buffers():
                    self._cast_buffers(
                        dtype=self._buffer_name_to_orig_dtype, recurse=False
                    )
                state_dict = super().state_dict(*args, **kwargs)

            # TODO: support offload to CPU in post state dict hook.
            if not rank0_only or self.rank == 0:
                return state_dict
            else:
                return {}

        elif (
            self._state_dict_type == StateDictType.LOCAL_STATE_DICT
            or self._state_dict_type == StateDictType.SHARDED_STATE_DICT
        ):
            if self._has_params and not self._handles[0].uses_sharded_strategy:
                raise RuntimeError(
                    "sharded_state_dict/local_state_dict can only be called "
                    "when parameters are flatten and sharded."
                )
            return super().state_dict(*args, **kwargs)
        else:
            raise ValueError(f"Unknown StateDictType {self._state_dict_type}.")

    def forward(self, *args: Any, **kwargs: Any) -> Any:
        """
        Runs the forward pass for the wrapped module, inserting FSDP-specific
        pre- and post-forward sharding logic.
        """
        with torch.autograd.profiler.record_function(
            "FullyShardedDataParallel.forward"
        ):
            self._lazy_init()
            args, kwargs = self._fsdp_root_pre_forward(*args, **kwargs)
            unused = None
            unshard_fn = functools.partial(
                self._pre_forward_unshard, handles=self._handles
            )
            # Do not free the root's parameters in the post-forward for
            # `FULL_SHARD` with the intention that they are immediately used
            # for backward computation (though this may not be true)
            free_unsharded_flat_params = [
                not self._is_root
                and handle._config.sharding_strategy
                == HandleShardingStrategy.FULL_SHARD
                for handle in self._handles
            ]
            reshard_fn = functools.partial(
                self._reshard,
                self._handles,
                free_unsharded_flat_params,
            )
            self._pre_forward(self._handles, unshard_fn, unused, unused)
            for handle in self._handles:
                p_assert(
                    handle.flat_param.device == self.compute_device,
                    "Expected `FlatParameter` to be on the compute device "
                    f"{self.compute_device} but got {handle.flat_param.device}",
                )
            output = self._fsdp_wrapped_module(*args, **kwargs)
            return self._post_forward(self._handles, reshard_fn, unused, unused, output)

    def _pre_forward(
        self,
        handles: List[FlatParamHandle],
        unshard_fn: Optional[Callable],
        module: nn.Module,
        input: Any,
    ):
        """
        Runs the pre-forward logic. This includes an opportunity to unshard
        currently sharded parameters such as those for the current forward and
        registering post-backward hooks for these current parameters.

        Args:
            handles (List[FlatParamHandle]): Handles giving the parameters
                used in the current forward.
            unshard_fn (Optional[Callable]): A callable to unshard any
                currently sharded parameters or ``None`` to not do any
                unsharding.
            module (nn.Module): Unused; expected by the hook signature.
            input (Any): Unused; expected by the hook signature.
        """
        self.training_state = TrainingState.FORWARD_BACKWARD
        self._exec_order_data.record_pre_forward(handles, self.training)
        for handle in handles:
            handle._training_state = HandleTrainingState.FORWARD
        if unshard_fn is not None:
            unshard_fn()
        # Register post-backward hooks to reshard the parameters and
        # reduce-scatter their gradients. They must be re-registered every
        # forward pass in case the `grad_fn` is mutated.
        self._register_post_backward_hooks(handles)

    def _pre_forward_unshard(
        self,
        handles: List[FlatParamHandle],
    ) -> None:
        """Unshards parameters in the pre-forward."""
        if handles:
            self._unshard(
                handles, self._streams["unshard"], self._streams["pre_unshard"]
            )
            handles_key = tuple(handles)
            self._needs_pre_forward_unshard[handles_key] = False
            torch.cuda.current_stream().wait_stream(self._streams["unshard"])
            self._prefetch_handles(handles_key)

    def _post_forward(
        self,
        handles: List[FlatParamHandle],
        reshard_fn: Optional[Callable],
        module: nn.Module,
        input: Any,
        output: Any,
    ) -> Any:
        """
        Runs the post-forward logic. This includes an opportunity to reshard
        currently unsharded parameters such as those used in the current
        forward and registering pre-backward hooks on the forward outputs.

        Args:
            handles (List[FlatParamHandle]): Handles giving the parameters
                used in the current forward.
            reshard_fn (Optional[Callable]): A callable to reshard any
                currently unsharded parameters (e.g. from the current forward)
                or ``None`` to not do any resharding.
            module (nn.Module): Unused; expected by the hook signature.
            input (Any): Unused; exepcted by the hook signature.
            output (Any): Forward pass output; pre-backward hooks are
                registered on the tensors that require gradients in this
                output.

        Postcondition: Each ``FlatParameter`` 's data points to the sharded
        flattened parameter.
        """
        self._exec_order_data.record_post_forward(handles)
        if reshard_fn is not None:
            reshard_fn()
        # Register pre-backward hooks to unshard the flattened parameters
        # for the gradient computation (if needed)
        output = self._register_pre_backward_hooks(output, handles)
        self.training_state = TrainingState.IDLE
        for handle in handles:
            handle._training_state = HandleTrainingState.IDLE
        return output

    def _fsdp_root_pre_forward(self, *args, **kwargs):
        """
        Runs pre-forward logic specific to the root FSDP instance, which should
        run before any individual module's pre-forward. This includes
        synchronizing with the previous iteration and casting the forward
        inputs appropriately. If this is called on a non-root FSDP instance,
        then the forward inputs are returned directly.
        """
        p_assert(self._is_root is not None, "Expects a root FSDP to have been set")
        if not self._is_root:
            return args, kwargs
        if self.forward_prefetch:
            for fsdp_module in self.fsdp_modules(self):
                handles_key = tuple(fsdp_module._handles)
                if handles_key:
                    self._needs_pre_forward_unshard[handles_key] = True
        _wait_for_computation_stream(
            torch.cuda.current_stream(),
            self._streams["unshard"],
            self._streams["pre_unshard"],
        )
        _clear_grads_if_needed(self._fsdp_handles(self))
        input_dtype = (
            self.mixed_precision.param_dtype
            if self._mixed_precision_enabled_for_params()
            else None
        )
        args, kwargs = _prepare_forward_inputs(
            self.compute_device, input_dtype, *args, **kwargs
        )
        return args, kwargs

    @staticmethod
    @contextlib.contextmanager
    def summon_full_params(
        module,
        recurse: bool = True,
        writeback: bool = True,
        rank0_only: bool = False,
        offload_to_cpu: bool = False,
        with_grads: bool = False,
    ) -> Generator:
        r"""A context manager to expose full params for FSDP instances.
        Can be useful *after* forward/backward for a model to get
        the params for additional processing or checking. It can take a non-FSDP
        module and will summon full params for all contained FSDP modules as
        well as their children, depending on the ``recurse`` argument.

        .. note:: This can be used on inner FSDPs.
        .. note:: This can *not* be used within a forward or backward pass. Nor
            can forward and backward be started from within this context.
        .. note:: Parameters will revert to their local shards after the context
            manager exits, storage behavior is the same as forward.
        .. note:: The full parameters can be modified, but only the portion
            corresponding to the local param shard will persist after the
            context manager exits (unless ``writeback=False``, in which case
            changes will be discarded). In the case where FSDP does not shard
            the parameters, currently only when ``world_size == 1``, or ``NO_SHARD``
            config, the modification is persisted regardless of ``writeback``.
        .. note:: This method works on modules which are not FSDP themselves but
            may contain multiple independent FSDP units. In that case, the given
            arguments will apply to all contained FSDP units.

        .. warning:: Note that ``rank0_only=True`` in conjunction with
            ``writeback=True`` is not currently supported and will raise an
            error. This is because model parameter shapes would be different
            across ranks within the context, and writing to them can lead to
            inconsistency across ranks when the context is exited.

        .. warning:: Note that ``offload_to_cpu`` and ``rank0_only=False`` will
            result in full parameters being redundantly copied to CPU memory for
            GPUs that reside on the same machine, which may incur the risk of
            CPU OOM. It is recommended to use ``offload_to_cpu`` with
            ``rank0_only=True``.

        Args:
            recurse (bool, Optional): recursively summon all params for nested
                FSDP instances (default: True).
            writeback (bool, Optional): if ``False``, modifications to params are
                discarded after the context manager exits;
                disabling this can be slightly more efficient (default: True)
            rank0_only (bool, Optional): if ``True``, full parameters are
                materialized on only global rank 0. This means that within the
                context, only rank 0 will have full parameters and the other
                ranks will have sharded parameters. Note that setting
                ``rank0_only=True`` with ``writeback=True`` is not supported,
                as model parameter shapes will be different across ranks
                within the context, and writing to them can lead to
                inconsistency across ranks when the context is exited.
            offload_to_cpu (bool, Optional): If ``True``, full parameters are
                offloaded to CPU. Note that this offloading currently only
                occurs if the parameter is sharded (which is only not the case
                for world_size = 1 or ``NO_SHARD`` config). It is recommended
                to use ``offload_to_cpu`` with ``rank0_only=True`` to avoid
                redundant copies of model parameters being offloaded to the same CPU memory.
            with_grads (bool, Optional): If ``True``, gradients are also
                unsharded with the parameters. Currently, this is only
                supported when passing ``use_orig_params=True`` to the FSDP
                constructor and ``offload_to_cpu=False`` to this method.
                (Default: ``False``)
        """
        # Note that we specify root_only as FSDP roots will handle summoning
        # child FSDP instances based on recurse argument.
        root_fsdp_modules = FullyShardedDataParallel.fsdp_modules(
            module, root_only=True
        )
        # Summon all params for all FSDP instances
        with contextlib.ExitStack() as stack:
            for module in root_fsdp_modules:
                stack.enter_context(
                    module._summon_full_params(
                        recurse=recurse,
                        writeback=writeback,
                        rank0_only=rank0_only,
                        offload_to_cpu=offload_to_cpu,
                        with_grads=with_grads,
                    )
                )
            # Yield to the caller, with full params in all FSDP instances.
            yield
        # Exiting from the ExitStack will reshard all params.
        return

    @contextlib.contextmanager
    def _summon_full_params(
        self,
        recurse: bool = True,
        writeback: bool = True,
        rank0_only: bool = False,
        offload_to_cpu: bool = False,
        with_grads: bool = False,
    ):
        if with_grads and (offload_to_cpu or not self._use_orig_params):
            raise NotImplementedError(
                f"with_grads={with_grads} "
                f"use_orig_params={self._use_orig_params} "
                f"offload_to_cpu={offload_to_cpu} "
                f"is not supported yet"
            )
        if writeback and rank0_only:
            raise ValueError(
                "writeback=True and rank0_only=True is not supported, as model "
                "parameter shapes will be different across ranks, and writing "
                "to them can lead to inconsistencies across ranks when the "
                "context is exited."
            )
        if offload_to_cpu and not rank0_only:
            warnings.warn(
                "offload_to_cpu and rank0_only=False will result in "
                "full parameters being redundantly copied to CPU memory for "
                "GPUs that reside on the same machine, which may incur the risk of "
                "CPU OOM. It is recommended to use ``offload_to_cpu`` with "
                "rank0_only=True."
            )

        if recurse:
            with contextlib.ExitStack() as stack:
                for module in self.fsdp_modules(self):
                    stack.enter_context(
                        module._summon_full_params(
                            recurse=False,
                            writeback=writeback,
                            rank0_only=rank0_only,
                            offload_to_cpu=offload_to_cpu,
                            with_grads=with_grads,
                        )
                    )
                yield
            return

        torch.cuda.synchronize()
        self._lazy_init()
        self._assert_state([TrainingState.IDLE])
        for handle in self._handles:
            assert handle._training_state == HandleTrainingState.IDLE
        self.training_state = TrainingState.SUMMON_FULL_PARAMS
        for handle in self._handles:
            handle._training_state = HandleTrainingState.SUMMON_FULL_PARAMS

        if self._is_root:
            _clear_grads_if_needed(self._fsdp_handles(self))
        free_unsharded_flat_params = [
            handle.needs_unshard() for handle in self._handles
        ]
        # No need to call `wait_stream()` since we unshard in the computation
        # stream directly
        computation_stream = torch.cuda.current_stream()
        self._unshard(self._handles, computation_stream, computation_stream)
        if with_grads:
            self._unshard_grads(self._handles)

        if rank0_only and self.rank != 0:
            # Free the unsharded flattened parameter early
            self._reshard(self._handles, free_unsharded_flat_params)
            if with_grads:
                self._reshard_grads(self._handles)
            try:
                yield
            finally:
                self.training_state = TrainingState.IDLE
                for handle in self._handles:
                    handle._training_state = HandleTrainingState.IDLE
        else:
            # Unflatten the unsharded flattened parameters
            with contextlib.ExitStack() as stack:
                # Invariant: rank == 0 or !rank0_only
                for handle in self._handles:
                    if offload_to_cpu and handle.uses_sharded_strategy:
                        stack.enter_context(handle.to_cpu())
                        # TODO (awgu): Since PyTorch enforces that a parameter
                        # and its gradients need to match metadata (e.g.
                        # device), we must move gradients to CPU *after* we
                        # move parameters.
                # TODO (awgu): This FPW call assumes 1 `FlatParameter`
                if not self._use_orig_params:
                    stack.enter_context(self._unflatten_as_params())
                try:
                    yield
                finally:
                    stack.close()
                    if writeback:
                        self._writeback_to_local_shard(self._handles, with_grads)
                    self._reshard(self._handles, free_unsharded_flat_params)
                    if with_grads:
                        self._reshard_grads(self._handles)
                    self.training_state = TrainingState.IDLE
                    for handle in self._handles:
                        handle._training_state = HandleTrainingState.IDLE

    @torch.no_grad()
    def _writeback_to_local_shard(
        self,
        handles: List[FlatParamHandle],
        writeback_grad: bool,
    ):
        """
        For each handle, writes back the this rank's shard of the unsharded
        flattened parameter to the sharded flattened parameter. If
        ``writeback_grad=True``, then writes back to the sharded gradient as
        well.

        Precondition: Each handle's ``FlatParameter`` 's data points to the
        padded unsharded flattened parameter.
        """
        for handle in handles:
            # For `NO_SHARD`, `_local_shard` is the unsharded flattened
            # parameter and `grad` is the unsharded gradient, so there is no
            # need to writeback for either
            if not handle.uses_sharded_strategy:
                continue
            assert (
                handle.flat_param.ndim == 1
            ), f"Expects `flat_param` to be flattened but got {handle.flat_param.shape}"

            # Get the unpadded shard instead of the padded shard to persist
            # user changes to the padding (though FSDP does not explicitly
            # support this)
            param_shard, _ = FlatParamHandle._get_unpadded_shard(
                handle.flat_param,
                handle.rank,
                handle.world_size,
            )
            handle.flat_param._local_shard[: param_shard.numel()].copy_(param_shard)
            if writeback_grad:
                existing_grad = handle.sharded_grad
                if existing_grad is not None:
                    grad_shard, _ = FlatParamHandle._get_unpadded_shard(
                        handle.flat_param.grad,
                        handle.rank,
                        handle.world_size,
                    )
                    existing_grad[: grad_shard.numel()].copy_(grad_shard)

    @contextlib.contextmanager
    def _unflatten_as_params(self) -> Generator:
        """
        Assumes that the flattened parameter is unsharded. When in the context,
        de-registers the flattened parameter and unflattens the original
        parameters as ``nn.Parameter`` views into the flattened parameter.
        After the context, re-registers the flattened parameter and restores
        the original parameters as ``Tensor`` views into the flattened
        parameter.
        """
        if not self._handles:
            yield
        else:
            self._deregister_flat_param()
            try:
                with self._handles[0].unflatten_as_params():
                    yield
            finally:
                if not self._handles[0]._use_orig_params:
                    self._register_flat_param()

    def _register_flat_param(self):
        """
        Registers the flattened parameter to the wrapped module, making it
        visible to ``nn.Module`` methods.

        We do not use :meth:`nn.Module.register_parameter` because we want
        ``FLAT_PARAM`` to always be an attribute but dynamically change whether
        it is visible to ``nn.Module`` methods.
        """
        if self._has_params:
            self.module._parameters[FLAT_PARAM] = self._handles[0].flat_param

    def _deregister_flat_param(self):
        """
        De-registers the flattened parameter from the wrapped module, hiding it
        from ``nn.Module`` methods.

        We do not use ``del`` because we want ``FLAT_PARAM`` to always be an
        attribute but dynamically change whether it is visible to ``nn.Module``
        methods.
        """
        self.module._parameters.pop(FLAT_PARAM, None)

    @contextlib.contextmanager
    def _deregister_orig_params_ctx(self):
        """
        This deregisters the original parameters and exposes the
        :class:`FlatParameter` s. If a :class:`FlatParameter` is sharded, then
        this refreshes the sharded views before exiting. This method shouuld
        only be called when using the original parameters.
        """
        p_assert(
            self._use_orig_params,
            "`_deregister_orig_params_ctx()` should only be called when "
            "`_use_orig_params=True`",
        )
        for fsdp_module in self.fsdp_modules(self):
            fsdp_module._deregister_orig_params()
        try:
            yield
        finally:
            for fsdp_module in self.fsdp_modules(self):
                fsdp_module._register_orig_params()

    def _deregister_orig_params(self):
        """
        Deregisters the original parameters; registers the ``FlatParameter``.
        """
        p_assert(
            len(self._handles) <= 1,
            "Expects <=1 handle per FSDP instance; needs to be refactored "
            "for >1 handle (e.g. non-recursive wrapping)",
        )
        if not self._handles:
            return
        handle = self._handles[0]
        p_assert(
            handle._use_orig_params,
            f"Inconsistent `_use_orig_params` -- FSDP: {self._use_orig_params} "
            f"handle: {handle._use_orig_params}",
        )
        handle._deregister_orig_params()
        self._register_flat_param()

    def _register_orig_params(self):
        """
        Deregisters the ``FlatParameter``; registers the original parameters.
        """
        if not self._handles:
            return
        handle = self._handles[0]
        self._deregister_flat_param()
        if handle.is_sharded(handle.flat_param):
            handle._use_sharded_views()
            handle._use_sharded_grad_views()
        else:
            handle._use_unsharded_views(as_params=True)

    def _apply(self, *args, **kwargs):
        """
        When using the original parameters, this deregisters the original
        parameters and exposes the :class:`FlatParameter` s before calling
        ``_apply()``.
        """
        # When using the original parameters: Since (1) the `FlatParameter`s
        # own the storage and (2) `_apply()` is the subroutine underlying the
        # most common storage-changing ops like `to()` and `cuda()`, we
        # override `_apply()` to have the storage change directly performed on
        # the `FlatParameter`s instead of applying to the original parameters
        # and then writing back to the `FlatParameter`s.
        with (
            self._deregister_orig_params_ctx()
            if self._use_orig_params
            else contextlib.suppress()
        ):
            return super()._apply(*args, **kwargs)

    def named_buffers(
        self,
        *args,
        **kwargs,
    ) -> Iterator[Tuple[str, torch.Tensor]]:
        """
        Overrides :meth:`named_buffers()` to intercept buffer names and
        remove all occurrences of the FSDP-specific flattened buffer prefix
        when inside the :meth:`summon_full_params` context manager.
        """
        should_clean_name = (
            self.training_state == TrainingState.SUMMON_FULL_PARAMS
            or self._use_orig_params
        )
        for buffer_name, buffer in super().named_buffers(*args, **kwargs):
            if should_clean_name:
                # Remove any instances of the FSDP-specific prefix; there can
                # be multiple in the case of nested FSDP modules
                buffer_name = buffer_name.replace(FSDP_PREFIX, "")
            yield (buffer_name, buffer)

    def named_parameters(
        self,
        *args,
        **kwargs,
    ) -> Iterator[Tuple[str, torch.nn.Parameter]]:
        """
        Overrides :meth:`named_parameters()` to intercept parameter names and
        remove all occurrences of the FSDP-specific flattened parameter prefix
        when inside the :meth:`summon_full_params` context manager.
        """
        should_clean_name = (
            self.training_state == TrainingState.SUMMON_FULL_PARAMS
            or self._use_orig_params
        )
        for param_name, param in super().named_parameters(*args, **kwargs):
            if should_clean_name:
                # Remove any instances of the FSDP-specific prefix; there can
                # be multiple in the case of nested FSDP modules
                param_name = param_name.replace(FSDP_PREFIX, "")
            yield (param_name, param)

    def _register_pre_backward_hooks(
        self,
        outputs: Any,
        handles: List[FlatParamHandle],
    ) -> Any:
        """
        Registers pre-backward hooks on the tensors that require gradients in
        the forward pass outputs ``outputs``, which were computed using the
        ``FlatParameter`` s of ``handles``.

        Returns:
            Forward pass outputs with pre-backward hooks registered to tensors
            that require gradients.
        """
        # If there is no gradient computation, then there is no need for
        # pre-backward logic
        if not torch.is_grad_enabled():
            return outputs

        if self._is_root:
            self._post_backward_callback_queued = False  # only defined on the root

        handles_key = tuple(handles)
        if handles_key:
            # Since these handles' `FlatParameter`s participated in a forward,
            # we conservatively assume that they will be used in the backward
            self._needs_pre_backward_unshard[handles_key] = False
            self._ran_pre_backward_hook[handles_key] = False

        def _pre_backward_hook(_handles: List[FlatParamHandle], *unused: Any) -> None:
            """Prepares ``_handles`` 's ``FlatParameter`` s for gradient
            computation."""
            _handles_key = tuple(_handles)  # avoid shadowing `handles_key`
            # Only run the pre-backward hook once per group of handles involved
            # in the same module forward computation
            if _handles_key and self._ran_pre_backward_hook.get(_handles_key, False):
                return

            with torch.autograd.profiler.record_function(
                "FullyShardedDataParallel._pre_backward_hook"
            ):
                # Queue the post-backward callback once for the root FSDP
                # instance to attach it to the outermost backward graph task so
                # that it is called after all backward calls complete
                if self._is_root and not self._post_backward_callback_queued:
                    self._queue_wait_for_post_backward()
                    _clear_grads_if_needed(self._fsdp_handles(self))
                elif _handles_key:
                    self._assert_state([TrainingState.IDLE])
                self.training_state = TrainingState.FORWARD_BACKWARD
                # Queueing the post-backward callback is the only logic that is
                # not per-handle in the pre-backward hook, so we can return
                # early here if there are no handles.
                if not _handles_key:
                    return
                for handle in _handles:
                    handle._training_state = HandleTrainingState.BACKWARD_PRE

                # If the handles have been prefetched, this `_unshard()` simply
                # switches to using the unsharded parameter
                self._unshard(
                    _handles, self._streams["unshard"], self._streams["pre_unshard"]
                )
                torch.cuda.current_stream().wait_stream(self._streams["unshard"])

                # Set this to `False` to ensure that a mistargeted prefetch
                # does not actually unshard these handles
                self._needs_pre_backward_unshard[_handles_key] = False
                self._prefetch_handles(_handles_key)
                for handle in _handles:
                    handle.prepare_gradient_for_backward()
                self._ran_pre_backward_hook[_handles_key] = True

        def _register_hook(t: torch.Tensor) -> torch.Tensor:
            if t.requires_grad:
                t.register_hook(functools.partial(_pre_backward_hook, handles))
                self._needs_pre_backward_unshard[handles_key] = True
            return t

        return _apply_to_tensors(_register_hook, outputs)

    def _register_post_backward_hooks(
        self,
        handles: List[FlatParamHandle],
    ) -> None:
        """
        Registers post-backward hooks on the ``FlatParameter`` s'
        ``AccumulateGrad`` objects to reshard and to reduce-scatter gradients.

        The ``AccumulateGrad`` object represents the last function that
        finalizes the ``FlatParameter`` 's gradient, so it only runs after its
        entire gradient computation has finished.

        We register the post-backward hook only once in the *first* forward
        that a ``FlatParameter`` participates in. This relies on the
        ``AccumulateGrad`` object being preserved through multiple forwards.
        """
        # If there is no gradient computation, then there is no need for
        # post-backward logic
        if not torch.is_grad_enabled():
            return
        for handle in handles:
            flat_param = handle.flat_param
            already_registered = hasattr(flat_param, "_post_backward_hook_state")
            if already_registered or not flat_param.requires_grad:
                continue
            # Get the `AccumulateGrad` object
            temp_flat_param = flat_param.expand_as(flat_param)
            p_assert(
                temp_flat_param.grad_fn is not None,
                "The `grad_fn` is needed to access the `AccumulateGrad` and "
                "register the post-backward hook",
            )
            acc_grad = temp_flat_param.grad_fn.next_functions[0][0]
            hook_handle = acc_grad.register_hook(
                functools.partial(self._post_backward_hook, handle)
            )
            flat_param._post_backward_hook_state = (acc_grad, hook_handle)  # type: ignore[attr-defined]

    @torch.no_grad()
    def _post_backward_hook(
        self,
        handle: FlatParamHandle,
        *unused: Any,
    ) -> None:
        """
        Reduce-scatters the gradient of ``handle`` 's ``FlatParameter``.

        Precondition: The ``FlatParameter`` 's ``.grad`` attribute contains the
        unsharded gradient for the local batch.

        Postcondition:
        - If using ``NO_SHARD``, then the ``.grad`` attribute is the reduced
        unsharded gradient.
        - Otherwise, the ``_saved_grad_shard`` attribute is the reduced sharded
        gradient (accumulating with any existing gradient).
        """
        param = handle.flat_param
        param._post_backward_called = True
        with torch.autograd.profiler.record_function(
            "FullyShardedDataParallel._post_backward_hook"
        ):
            self._assert_state([TrainingState.FORWARD_BACKWARD])
            self.training_state = TrainingState.FORWARD_BACKWARD
            p_assert(
                handle._training_state == HandleTrainingState.BACKWARD_PRE,
                f"Expects `BACKWARD_PRE` state but got {handle._training_state}",
            )
            handle._training_state = HandleTrainingState.BACKWARD_POST

            if (
                self._use_param_exec_order_policy()
                and self._param_exec_order_prep_stage
            ):
                # In self._fsdp_params_exec_order, the parameters are ordered based on
                # the execution order in the backward pass in the first iteration.
                self._fsdp_params_exec_order.append(param)

            if param.grad is None:
                return
            if param.grad.requires_grad:
                raise RuntimeError(
                    "FSDP only works with gradients that don't require gradients"
                )

            free_unsharded_flat_param = self._should_free_unsharded_flat_param(handle)
            self._reshard([handle], [free_unsharded_flat_param])

            # TODO (awgu): Post-backward prefetching does not support the
            # multiple handles per module case (which was why we keyed by
            # *tuple*). The post-backward hook runs per handle, not per group
            # of handles. To generalize this, we may need a 2-level mapping,
            # where we map each individual handle to its groups of handles and
            # then from the groups of handles to their indices in the order.
            handles_key = (handle,)
            self._prefetch_handles(handles_key)

            if not self._sync_gradients:
                return

            # Wait for all ops in the current stream (e.g. gradient
            # computation) to finish before reduce-scattering the gradient
            self._streams["post_backward"].wait_stream(torch.cuda.current_stream())

            with torch.cuda.stream(self._streams["post_backward"]):
                orig_grad_data = param.grad.data
                if (
                    self._mixed_precision_enabled_for_reduce()
                    and not self._low_precision_hook_enabled()
                ):
                    # Cast gradient to precision in which it should be communicated.
                    # If a low precision hook is registered and reduce_dtype is specified
                    # in `MixedPrecision`, communication hook will take care of
                    # casting to lower precision and back.
                    # TODO: Make this a communication hook when communication hooks
                    # are implemented for FSDP. Note that this is a noop if the
                    # reduce_dtype matches the param dtype.
                    param.grad.data = param.grad.data.to(
                        self.mixed_precision.reduce_dtype
                    )

                if self._exec_order_data.is_first_iter:
                    # For all sharding strategies communication is performed through `_communication_hook`:
                    # default comm hooks are: `reduce_scatter` for sharded strategies and
                    # `all_reduce` for non-sharded strategies. This checks asserts that `_communication_hook`
                    # and `_communication_hook_state`, required for communication not `None`.`
                    p_assert(
                        self._communication_hook is not None,
                        "Communication hook should not be None",
                    )
                    p_assert(
                        self._communication_hook_state is not None,
                        "Communication hook state should not be None",
                    )
                grad = param.grad.data
                if handle.uses_sharded_strategy:
                    # We clear `param.grad` to permit repeated gradient
                    # computations when this FSDP module is called multiple times.
                    # This is to avoid a race among multiple re-entrant backward
                    # passes. For example, the second backward pass computation
                    # precedes ahead of the first backward pass reduction, which is
                    # possible since the reduction is in a different stream and is
                    # async. Then, the first backward pass may be incorrectly
                    # reducing the second backward pass's `param.grad`.
                    # The reduced gradients are accumulated in
                    # `param._saved_grad_shard`, and the gradient reductions can
                    # happen in arbitrary order, though we tolerate this due to the
                    # (approximate) commutativity of floating-point addition.
                    param.grad = None
                    grad_flatten = torch.flatten(grad)
                    chunks = list(grad_flatten.chunk(self.world_size))
                    num_pad = self.world_size * chunks[0].numel() - grad.numel()
                    input_flattened = F.pad(grad_flatten, [0, num_pad])
                    output = torch.zeros_like(chunks[0])
                    self._communication_hook(
                        self._communication_hook_state, input_flattened, output
                    )

                    self._cast_grad_to_param_dtype(output, param)

                    # To support gradient accumulation outside `no_sync()`, we save
                    # the gradient data to `param._saved_grad_shard` before the
                    # backward pass, accumulate gradients into it here, and set
                    # `param.grad` with the accumulated value at the end of the
                    # backward pass in preparation for the optimizer step.
                    accumulate_grad = hasattr(param, "_saved_grad_shard")
                    if accumulate_grad:
                        p_assert(
                            param._saved_grad_shard.shape == output.shape,  # type: ignore[attr-defined]
                            "Shape mismatch when accumulating gradients: "  # type: ignore[attr-defined]
                            f"existing grad shape={param._saved_grad_shard.shape} "
                            f"new grad shape={output.shape}",  # type: ignore[attr-defined]
                        )
                        p_assert(
                            param._saved_grad_shard.device == output.device,  # type: ignore[attr-defined]
                            "Device mismatch when accumulating gradients: "  # type: ignore[attr-defined]
                            f"existing grad device={param._saved_grad_shard.device} "
                            f"new grad device={output.device}",  # type: ignore[attr-defined]
                        )
                        param._saved_grad_shard += output  # type: ignore[attr-defined]
                    else:
                        param._saved_grad_shard = output  # type: ignore[attr-defined]
                    grad = param._saved_grad_shard  # type: ignore[attr-defined]
                else:
                    if self.sharding_strategy == ShardingStrategy.NO_SHARD:
                        self._communication_hook(
                            self._communication_hook_state, param.grad
                        )

                    # For NO_SHARD keeping grads in the reduced precision, we
                    # can simply omit the cast as needed, we can't do this for
                    # other sharding strategies because grad field is assigned
                    # in _finalize_params. TODO (rvarm1) this divergence in
                    # logic is not ideal.
                    if not self._mixed_precision_keep_low_precision_grads():
                        self._cast_grad_to_param_dtype(param.grad, param)

                # Regardless of sharding or not, offload the grad to CPU if we are
                # offloading params. This is so param and grad reside on same device
                # which is needed for the optimizer step.
                if handle._config.offload_params:
                    # We specify non_blocking=True
                    # and ensure the appropriate synchronization is done by waiting
                    # streams in _wait_for_post_backward.
                    param._cpu_grad.copy_(  # type: ignore[attr-defined]
                        grad.detach(), non_blocking=True
                    )
                    # Don't let this memory get reused until after the transfer.
                    grad.data.record_stream(torch.cuda.current_stream())

                # After _post_backward_hook returns, orig_grad_data will eventually
                # go out of scope, at which point it could otherwise be freed for
                # further reuse by the main stream while the div/reduce_scatter/copy
                # are underway in the post_backward stream. See:
                # github.com/NVIDIA/apex/blob/master/apex/parallel/distributed.py
                orig_grad_data.record_stream(self._streams["post_backward"])

                if handle._use_orig_params:
                    # Since the handle's `FlatParameter` completed its gradient
                    # computation, we should reset the gradient noneness mask
                    handle._reset_is_grad_none()
                    # Delay using sharded gradient views until after the
                    # reduce-scatter instead of immediately after resharding
                    handle._use_sharded_grad_views()

    def _cast_grad_to_param_dtype(
        self,
        grad: torch.Tensor,
        param: FlatParameter,
    ):
        """
        Casts gradient ``grad`` back to the full parameter dtype so that the
        optimizer step runs with that dtype. This performs an actual cast if
        1. parameters were in reduced precision during the forward since then
        gradients would be in that reduced precision, or
        2. parameters were not in reduced precision but gradients were in
        reduced precision for communication.
        However, if a low precision communication hook is registered, then this
        dtype cast happens in the hook instead.
        """
        self._assert_state(TrainingState.FORWARD_BACKWARD)
        if not self._low_precision_hook_enabled() and (
            self._mixed_precision_enabled_for_params()
            or self._mixed_precision_enabled_for_reduce()
        ):
            low_prec_grad_data = grad.data
            grad.data = grad.data.to(dtype=param.dtype)
            # Do not let the low precision gradient memory get reused until
            # the cast to full parameter precision completes
            low_prec_grad_data.record_stream(torch.cuda.current_stream())

    def _should_free_unsharded_flat_param(self, handle: FlatParamHandle):
        return (
            self._sync_gradients and handle.uses_sharded_strategy
        ) or handle._config.sharding_strategy == HandleShardingStrategy.FULL_SHARD

    def _queue_wait_for_post_backward(self) -> None:
        """
        Queues a post-backward callback from the root FSDP instance, which
        should happen at the beginning of its pre-backward.
        """
        p_assert(
            self._is_root,
            "`_queue_wait_for_post_backward()` should be called on the root FSDP instance",
        )
        if self._post_backward_callback_queued:
            return
        self._assert_state([TrainingState.IDLE])
        self._post_backward_callback_queued = True
        Variable._execution_engine.queue_callback(self._wait_for_post_backward)

    @torch.no_grad()
    def _wait_for_post_backward(self) -> None:
        """Wait for post-backward to finish. Only called on root instance."""
        assert self._is_root, "_wait_for_post_backward can only be called on root."
        # Root's training state might be backward_pre or backward_post depending on
        # if root parameter's post backward hook was called. The post-backward hook
        # may not have been called if gradient was not computed for this param/FSDP
        # module.

        if self._sync_gradients:
            torch.cuda.current_stream().wait_stream(self._streams["post_backward"])
            if self.cpu_offload.offload_params:
                # We need to wait for the non-blocking GPU ->
                # CPU grad transfers to finish. We need to do this for GPU -> CPU
                # copies because when grad is on CPU, it won't wait for any CUDA
                # stream to finish GPU -> CPU copies unless we explicitly block the
                # host-side with synchronize().
                torch.cuda.current_stream().synchronize()
        self._exec_order_data.next_iter()

        # A backward pass is done, clean up below.
        def _catch_all_reshard(fsdp_module: FullyShardedDataParallel) -> None:
            """
            Reshards full parameters that may have not been resharded in
            post_backward_hook. This can happen when an FSDP module's output
            is used in forward so its pre-backward fires unsharding the param,
            but post-backward does not fire since the output was not ultimately
            used in loss computation so FSDP parameter did not get a gradient.
            """
            # Note that we wrap resharding logic in a try-catch as a defensive
            # approach, as if an error is thrown, we are in the backwards pass,
            # and autograd would not print out much useful info about the actual
            # error hit.
            try:
                free_unsharded_flat_params: List[bool] = []
                handles_to_reshard: List[FlatParamHandle] = []
                for handle in fsdp_module._handles:
                    # TODO: This already-resharded check is brittle:
                    # https://github.com/pytorch/pytorch/issues/83956
                    already_resharded = (
                        handle.flat_param.data_ptr()
                        == handle.flat_param._local_shard.data_ptr()
                    )
                    if already_resharded:
                        continue
                    free_unsharded_flat_params.append(
                        self._should_free_unsharded_flat_param(handle)
                    )
                    handles_to_reshard.append(handle)
                self._reshard(handles_to_reshard, free_unsharded_flat_params)
            except Exception as e:
                p_assert(
                    False,
                    f"Got exception while resharding module {fsdp_module}: {str(e)}",
                    raise_assertion_error=False,
                )
                raise e

        def _finalize_params(fsdp_module: FullyShardedDataParallel) -> None:
            """Helper used below on all fsdp modules."""
            for handle in fsdp_module._handles:
                p = handle.flat_param
                if p.requires_grad:
                    if hasattr(p, "_post_backward_hook_state"):
                        p_assert(
                            len(p._post_backward_hook_state) == 2,  # type: ignore[attr-defined]
                            "p._post_backward_hook_state fields are not valid.",
                        )
                        p._post_backward_hook_state[1].remove()  # type: ignore[attr-defined]
                        delattr(p, "_post_backward_hook_state")
                    if not self._sync_gradients:
                        # Preserve the gradient accumulation state if not
                        # synchronizing gradients: `p.grad` remains the
                        # unsharded gradient accumulated from prior `no_sync()`
                        # iterations, and `p._saved_grad_shard` remains the
                        # sharded gradient from the last synchronized iteration
                        continue
                    handle.prepare_gradient_for_optim()
                    p_assert(
                        hasattr(p, "_post_backward_called"),
                        "Expected flag _post_backward_called to be set on param.",
                    )
                    # Reset _post_backward_called in preparation for the next iteration.
                    p._post_backward_called = False

        # Update root and nested FSDP's hooks and flags.
        for m in self.fsdp_modules(self):  # includes self
            _catch_all_reshard(m)
            _finalize_params(m)
            m._ran_pre_backward_hook.clear()
            m.training_state = TrainingState.IDLE
            for handle in m._handles:
                handle._training_state = HandleTrainingState.IDLE
            m._handles_prefetched.clear()
            if m._is_root:
                # reset this flag for cases like "one forward pass + multiple backward passes"
                self._post_backward_callback_queued = False

        if self._use_param_exec_order_policy() and self._param_exec_order_prep_stage:
            self._param_exec_order_policy_second_iter_init()

    def _param_exec_order_policy_second_iter_init(self) -> None:
        self._param_exec_order_prep_stage = False
        # Let the parameters in self._fsdp_params_exec_order ordered based on
        # the execution order in the forward pass.
        self._fsdp_params_exec_order.reverse()
        for m in self.modules():
            if m is not self and isinstance(m, FullyShardedDataParallel):
                assert hasattr(
                    m, "_param_exec_order_policy"
                ), "Non-root FSDP modules should also have _param_exec_order_policy attribute"
                assert hasattr(
                    m, "_param_exec_order_prep_stage"
                ), "Non-root FSDP modules should also have _param_exec_order_prep_stage attribute"
                m._param_exec_order_prep_stage = False
        # TODO (linjianma): Construct a fsdp_wrap_map whose keys are all children modules with a FSDP wrap,
        # and values are its FSDP wraps. These children FSDP wraps will be detached from the root FSDP module
        # and will be used to schedule the parameters (rebuild_full_params and reshard).
        # TODO (linjianma): Remove all internal FSDP wraps from the root FSDP module.
        # TODO (linjianma): Based on self._fsdp_params_exec_order, get the information
        # needed to patch the forward() function of each key in the fsdp_wrap_map. The rules are as follows:
        # 1: Before each forward(), rebuild_full_params of all parameters that are currently sharded and
        # will be used in the forward, and reshard all parameters that are currently full and will not be
        # used in the next forward()
        # 2: After each forward(), reshard all parameters just used in the forward, and rebuild_full_params of
        # all parameters that will be used next.
        # TODO (linjianma): Patch the forward of each model in the keys
        # of fsdp_wrap_map based on the information above.

    def _assert_state(self, state: Union[TrainingState, List[TrainingState]]) -> None:
        """Assert we are in the given state."""
        # Since assert can be turned off and this error checking
        # is really important, we use explicit error checking
        # and raise a ValueError if needed.
        if isinstance(state, TrainingState):
            state = [state]
        if self.training_state not in state:
            msg = (
                f"expected to be in states {state} but current state "
                f"is {self.training_state}"
            )
            # In case we are failing in the context of autograd hook, asserting
            # may not generate useful msg. So, let's print it to be sure.
            if self.rank == 0:
                print(f"Asserting FSDP instance is: {self}")
                print(f"ERROR: {msg}")
                traceback.print_stack()
            raise ValueError(msg)

    @contextmanager
    def no_sync(self) -> Generator:
        """
        A context manager to disable gradient synchronizations across FSDP
        instances. Within this context, gradients will be accumulated in module
        variables, which will later be synchronized in the first
        forward-backward pass after exiting the context. This should only be
        used on the root FSDP instance and will recursively apply to all
        children FSDP instances.

        .. note:: This likely results in higher memory usage because FSDP will
            accumulate the full model gradients (instead of gradient shards)
            until the eventual sync.

        .. note:: When used with CPU offloading, the gradients will not be
            offloaded to CPU when inside the context manager. Instead, they
            will only be offloaded right after the eventual sync.
        """
        self._lazy_init()
        if not self._is_root:
            raise RuntimeError(
                "`no_sync()` on inner FSDP instances is not supported. Please call `no_sync()` on root FSDP module."
            )
        self._assert_state(TrainingState.IDLE)
        old_flags = []
        for m in self.modules():
            if isinstance(m, FullyShardedDataParallel):
                old_flags.append((m, m._sync_gradients))
                m._sync_gradients = False
        try:
            yield
        finally:
            for m, old_flag in old_flags:
                assert not m._sync_gradients, (
                    "`_sync_gradients` was incorrectly set to "
                    "`True` while in the `no_sync()` context manager"
                )
                m._sync_gradients = old_flag

    @torch.no_grad()
    def clip_grad_norm_(
        self, max_norm: Union[float, int], norm_type: Union[float, int] = 2.0
    ) -> torch.Tensor:
        """
        Clips the gradient norm of all parameters. The norm is computed over
        all parameters' gradients as viewed as a single vector, and the
        gradients are modified in-place.

        Args:
            max_norm (float or int): max norm of the gradients
            norm_type (float or int): type of the used p-norm. Can be ``'inf'``
                for infinity norm.

        Returns:
            Total norm of the parameters (viewed as a single vector).

        .. note:: This is analogous to ``torch.nn.utils.clip_grad_norm_`` but
            handles the partitioning and multiple devices per rank under the
            hood. The default torch util is not applicable here, because each
            rank only has a partial view of all the grads in the model, so
            calling it for FSDP models would lead to different scaling being
            applied per subset of model parameters.

        .. warning:: This needs to be called on all ranks since it uses
            collective communications.
        """
        self._lazy_init()
        if not self._is_root:
            raise RuntimeError(
                "`clip_grad_norm_()` should only be called on the root FSDP instance"
            )
        self._assert_state(TrainingState.IDLE)
        _wait_for_computation_stream(
            torch.cuda.current_stream(),
            self._streams["unshard"],
            self._streams["pre_unshard"],
        )

        max_norm = float(max_norm)
        norm_type = float(norm_type)
        # Compute the local gradient norm (only including this rank's shard
        # of the gradients)
        local_norm = _get_grad_norm(self.parameters(), norm_type).to(
            self.compute_device
        )
        # Reconstruct the total gradient norm depending on the norm type
        if norm_type == math.inf:
            total_norm = local_norm
            dist.all_reduce(
                total_norm, op=torch.distributed.ReduceOp.MAX, group=self.process_group
            )
        else:
            total_norm = local_norm**norm_type
            dist.all_reduce(total_norm, group=self.process_group)
            total_norm = total_norm ** (1.0 / norm_type)
        if self.cpu_offload.offload_params:
            total_norm = total_norm.cpu()

        clip_coef = torch.tensor(
            max_norm, dtype=total_norm.dtype, device=total_norm.device
        ) / (total_norm + 1e-6)
        # Multiplying by the clamped coefficient is meaningless when it is
        # equal to 1, but it avoids the host-device sync that would result from
        # `if clip_coef < 1`
        clip_coef_clamped = torch.clamp(clip_coef, max=1.0)
        grads = [param.grad for param in self.parameters() if param.grad is not None]
        for grad in grads:
            grad.detach().mul_(clip_coef_clamped.to(grad.device))
        return total_norm

    @staticmethod
    def _warn_optim_input(optim_input):
        if optim_input is not None:
            warnings.warn(
                "The `optim_input` argument is deprecated and will be removed after PyTorch 1.13. You may remove it "
                "from your code without changing its functionality."
            )

    @staticmethod
    def _is_using_optim_input(optim_input, optim) -> bool:
        if optim_input is None and optim is None:
            # Use the default behavior of `optim_input``
            return True
        if optim_input is not None:
            # Use the `optim_input` code path
            return True
        # Use the `optim` code path
        return False

    @staticmethod
    def _raise_on_use_orig_params_optim_checkpoint(model: nn.Module):
        if any(
            fsdp_module._use_orig_params
            for fsdp_module in FullyShardedDataParallel.fsdp_modules(model)
        ):
            raise NotImplementedError(
                "Optimizer state checkpointing is not supported yet for `use_orig_params=True`"
            )

    @staticmethod
    def full_optim_state_dict(
        model: torch.nn.Module,
        optim: torch.optim.Optimizer,
        optim_input: Optional[
            Union[
                List[Dict[str, Any]],
                Iterable[torch.nn.Parameter],
            ]
        ] = None,
        rank0_only: bool = True,
        group: Optional[dist.ProcessGroup] = None,
    ) -> Dict[str, Any]:
        """
        Consolidates the full optimizer state on rank 0 and returns it
        as a :class:`dict` following the convention of
        :meth:`torch.optim.Optimizer.state_dict`, i.e. with keys ``"state"``
        and ``"param_groups"``. The flattened parameters in ``FSDP`` modules
        contained in ``model`` are mapped back to their unflattened parameters.

        .. warning:: This needs to be called on all ranks since it uses
            collective communications. However, if ``rank0_only=True``, then
            the state dict is only populated on rank 0, and all other ranks
            return an empty :class:`dict`.

        .. warning:: Unlike ``torch.optim.Optimizer.state_dict()``, this method
            uses full parameter names as keys instead of parameter IDs.

        .. note:: Like in :meth:`torch.optim.Optimizer.state_dict`, the tensors
            contained in the optimizer state dict are not cloned, so there may
            be aliasing surprises. For best practices, consider saving the
            returned optimizer state dict immediately, e.g. using
            ``torch.save()``.

        Args:
            model (torch.nn.Module): Root module (which may or may not be a
                :class:`FullyShardedDataParallel` instance) whose parameters
                were passed into the optimizer ``optim``.
            optim (torch.optim.Optimizer): Optimizer for ``model`` 's
                parameters.
            optim_input (Optional[Union[List[Dict[str, Any]], Iterable[torch.nn.Parameter]]]):
                Input passed into the optimizer ``optim`` representing either a
                :class:`list` of parameter groups or an iterable of parameters;
                if ``None``, then this method assumes the input was
                ``model.parameters()``. This argument is deprecated, and there
                is no need to pass it in anymore. (Default: ``None``)
            rank0_only (bool): If ``True``, saves the populated :class:`dict`
                only on rank 0; if ``False``, saves it on all ranks. (Default:
                ``True``)
            group (dist.ProcessGroup): Model's process group or ``None`` if using
                the default process group. (Default: ``None``)

        Returns:
            Dict[str, Any]: A :class:`dict` containing the optimizer state for
            ``model`` 's original unflattened parameters and including keys
            "state" and "param_groups" following the convention of
            :meth:`torch.optim.Optimizer.state_dict`. If ``rank0_only=True``,
            then nonzero ranks return an empty :class:`dict`.
        """
        FullyShardedDataParallel._raise_on_use_orig_params_optim_checkpoint(model)
        FullyShardedDataParallel._warn_optim_input(optim_input)
        using_optim_input = FullyShardedDataParallel._is_using_optim_input(
            optim_input,
            optim,
        )
        return _optim_state_dict(
            model=model,
            optim=optim,
            optim_input=optim_input,
            rank0_only=rank0_only,
            shard_state=False,
            group=group,
            using_optim_input=using_optim_input,
        )

    @staticmethod
    def sharded_optim_state_dict(
        model: torch.nn.Module,
        optim: torch.optim.Optimizer,
        optim_input: Optional[
            Union[
                List[Dict[str, Any]],
                Iterable[torch.nn.Parameter],
            ]
        ] = None,
        group: Optional[dist.ProcessGroup] = None,
    ) -> Dict[str, Any]:
        """
        The API is similar to :meth:`full_optim_state_dict` but this API chunks
        all non-zero-dimension states to :class:`ShardedTensor` to save memory.
        This API should only be used when the model ``state_dict`` is derived
        with the context manager ``with state_dict_type(SHARDED_STATE_DICT):``.

        For the detailed usage, refer to :meth:`full_optim_state_dict`.

        .. warning:: The returned state dict contains ``ShardedTensor`` and
            cannot be directly used by the regular ``optim.load_state_dict``.
        """
        FullyShardedDataParallel._raise_on_use_orig_params_optim_checkpoint(model)
        FullyShardedDataParallel._warn_optim_input(optim_input)
        using_optim_input = FullyShardedDataParallel._is_using_optim_input(
            optim_input,
            optim,
        )
        # TODO: The ultimate goal of the optimizer state APIs should be the same
        # as state_dict/load_state_dict -- using one API to get optimizer states
        # and one API to load optimizer states. ``state_dict_type`` will be used
        # to decide which optimizer states should be returned.
        # There are currently two APIs to load a full optimizer state. So the
        # first step of the unification is to merge the two full optimizer state
        # loading APIs.
        # Task: https://github.com/pytorch/pytorch/issues/82232
        return _optim_state_dict(
            model=model,
            optim=optim,
            optim_input=optim_input,
            rank0_only=False,
            shard_state=True,
            group=group,
            using_optim_input=using_optim_input,
        )

    @staticmethod
    def shard_full_optim_state_dict(
        full_optim_state_dict: Dict[str, Any],
        model: torch.nn.Module,
        optim_input: Optional[
            Union[
                List[Dict[str, Any]],
                Iterable[torch.nn.Parameter],
            ]
        ] = None,
        optim: Optional[torch.optim.Optimizer] = None,
    ) -> Dict[str, Any]:
        """
        Shards the full optimizer state dict ``full_optim_state_dict`` by
        remapping the state to flattened parameters instead of unflattened
        parameters and restricting to only this rank's part of the optimizer
        state. The first argument should be the return value of
        :meth:`full_optim_state_dict`.

        Example::

            >>> # xdoctest: +SKIP("undefined variables")
            >>> from torch.distributed.fsdp import FullyShardedDataParallel as FSDP
            >>> model, optim = ...
            >>> full_osd = FSDP.full_optim_state_dict(model, optim)
            >>> torch.save(full_osd, PATH)
            >>> # Define new model with possibly different world size
            >>> new_model, new_optim = ...
            >>> full_osd = torch.load(PATH)
            >>> sharded_osd = FSDP.shard_full_optim_state_dict(full_osd, new_model)
            >>> new_optim.load_state_dict(sharded_osd)

        .. note:: Both :meth:`shard_full_optim_state_dict` and
            :meth:`scatter_full_optim_state_dict` may be used to get the
            sharded optimizer state dict to load. Assuming that the full
            optimizer state dict resides in CPU memory, the former requires
            each rank to have the full dict in CPU memory, where each rank
            individually shards the dict without any communication, while the
            latter requires only rank 0 to have the full dict in CPU memory,
            where rank 0 moves each shard to GPU memory (for NCCL) and
            communicates it to ranks appropriately. Hence, the former has
            higher aggregate CPU memory cost, while the latter has higher
            communication cost.

        Args:
            full_optim_state_dict (Dict[str, Any]): Optimizer state dict
                corresponding to the unflattened parameters and holding the
                full non-sharded optimizer state.
            model (torch.nn.Module): Root module (which may or may not be a
                :class:`FullyShardedDataParallel` instance) whose parameters
                correspond to the optimizer state in ``full_optim_state_dict``.
            optim_input (Optional[Union[List[Dict[str, Any]], Iterable[torch.nn.Parameter]]]):
                Input passed into the optimizer representing either a
                :class:`list` of parameter groups or an iterable of parameters;
                if ``None``, then this method assumes the input was
                ``model.parameters()``. This argument is deprecated, and there
                is no need to pass it in anymore. (Default: ``None``)
            optim (Optional[torch.optim.Optimizer]): Optimizer that will load
                the state dict returned by this method. This is the preferred
                argument to use over ``optim_input``. (Default: ``None``)

        Returns:
            Dict[str, Any]: The full optimizer state dict now remapped to
            flattened parameters instead of unflattened parameters and
            restricted to only include this rank's part of the optimizer state.
        """
        FullyShardedDataParallel._raise_on_use_orig_params_optim_checkpoint(model)
        FullyShardedDataParallel._warn_optim_input(optim_input)
        using_optim_input = FullyShardedDataParallel._is_using_optim_input(
            optim_input,
            optim,
        )
        sharded_osd = _flatten_optim_state_dict(
            full_optim_state_dict,
            model,
            True,
        )
        return _rekey_sharded_optim_state_dict(
            sharded_osd,
            model,
            optim,
            optim_input,
            using_optim_input,
        )

    @staticmethod
    def flatten_sharded_optim_state_dict(
        sharded_optim_state_dict: Dict[str, Any],
        model: torch.nn.Module,
        optim_input: Optional[
            Union[
                List[Dict[str, Any]],
                Iterable[torch.nn.Parameter],
            ]
        ] = None,
        optim: Optional[torch.optim.Optimizer] = None,
    ) -> Dict[str, Any]:
        """
        The API is similar to :meth:`shard_full_optim_state_dict`. The only
        difference is that the input ``sharded_optim_state_dict`` should be
        returned from :meth:`sharded_optim_state_dict`. Therefore, there will
        be all-gather calls on each rank to gather ``ShardedTensor`` s.

        Args:
            sharded_optim_state_dict (Dict[str, Any]): Optimizer state dict
                corresponding to the unflattened parameters and holding the
                sharded optimizer state.
            model (torch.nn.Module):
                Refer to :meth:``shard_full_optim_state_dict``.

        Returns:
            Refer to :meth:`shard_full_optim_state_dict`.
        """
        FullyShardedDataParallel._raise_on_use_orig_params_optim_checkpoint(model)
        FullyShardedDataParallel._warn_optim_input(optim_input)
        using_optim_input = FullyShardedDataParallel._is_using_optim_input(
            optim_input,
            optim,
        )
        # TODO: The implementation is the same as ``shard_full_optim_state_dict``.
        # See the TODO in ``shard_full_optim_state_dict`` for the future
        # unification plan.
        flattened_osd = _flatten_optim_state_dict(
            sharded_optim_state_dict,
            model=model,
            shard_state=True,
        )
        return _rekey_sharded_optim_state_dict(
            flattened_osd,
            model,
            optim,
            optim_input,
            using_optim_input,
        )

    @staticmethod
    def scatter_full_optim_state_dict(
        full_optim_state_dict: Optional[Dict[str, Any]],
        model: torch.nn.Module,
        optim_input: Optional[
            Union[
                List[Dict[str, Any]],
                Iterable[torch.nn.Parameter],
            ]
        ] = None,
        optim: Optional[torch.optim.Optimizer] = None,
        group: Optional[Any] = None,
    ) -> Dict[str, Any]:
        """
        Scatters the full optimizer state dict from rank 0 to all other ranks,
        returning the sharded optimizer state dict on each rank. The return
        value is the same as :meth:`shard_full_optim_state_dict`, and on rank
        0, the first argument should be the return value of
        :meth:`full_optim_state_dict`.

        Example::

            >>> # xdoctest: +SKIP("undefined variables")
            >>> from torch.distributed.fsdp import FullyShardedDataParallel as FSDP
            >>> model, optim = ...
            >>> full_osd = FSDP.full_optim_state_dict(model, optim)  # only non-empty on rank 0
            >>> # Define new model with possibly different world size
            >>> new_model, new_optim, new_group = ...
            >>> sharded_osd = FSDP.scatter_full_optim_state_dict(full_osd, new_model, group=new_group)
            >>> new_optim.load_state_dict(sharded_osd)

        .. note:: Both :meth:`shard_full_optim_state_dict` and
            :meth:`scatter_full_optim_state_dict` may be used to get the
            sharded optimizer state dict to load. Assuming that the full
            optimizer state dict resides in CPU memory, the former requires
            each rank to have the full dict in CPU memory, where each rank
            individually shards the dict without any communication, while the
            latter requires only rank 0 to have the full dict in CPU memory,
            where rank 0 moves each shard to GPU memory (for NCCL) and
            communicates it to ranks appropriately. Hence, the former has
            higher aggregate CPU memory cost, while the latter has higher
            communication cost.

        Args:
            full_optim_state_dict (Optional[Dict[str, Any]]): Optimizer state
                dict corresponding to the unflattened parameters and holding
                the full non-sharded optimizer state if on rank 0; the argument
                is ignored on nonzero ranks.
            model (torch.nn.Module): Root module (which may or may not be a
                :class:`FullyShardedDataParallel` instance) whose parameters
                correspond to the optimizer state in ``full_optim_state_dict``.
            optim_input (Optional[Union[List[Dict[str, Any]], Iterable[torch.nn.Parameter]]]):
                Input passed into the optimizer representing either a
                :class:`list` of parameter groups or an iterable of parameters;
                if ``None``, then this method assumes the input was
                ``model.parameters()``. This argument is deprecated, and there
                is no need to pass it in anymore. (Default: ``None``)
            optim (Optional[torch.optim.Optimizer]): Optimizer that will load
                the state dict returned by this method. This is the preferred
                argument to use over ``optim_input``. (Default: ``None``)
            group (dist.ProcessGroup): Model's process group or ``None`` if
                using the default process group. (Default: ``None``)

        Returns:
            Dict[str, Any]: The full optimizer state dict now remapped to
            flattened parameters instead of unflattened parameters and
            restricted to only include this rank's part of the optimizer state.
        """
        FullyShardedDataParallel._raise_on_use_orig_params_optim_checkpoint(model)
        FullyShardedDataParallel._warn_optim_input(optim_input)
        using_optim_input = FullyShardedDataParallel._is_using_optim_input(
            optim_input,
            optim,
        )
        # Try to use the passed-in process group, the model's process group,
        # or the default process group (i.e. `None`) in that priority order
        if group is None and hasattr(model, "process_group"):
            group = model.process_group
        rank = dist.get_rank(group)
        world_size = dist.get_world_size(group)
        # Check for a valid broadcast device, preferring GPU when available
        using_nccl = dist.distributed_c10d._check_for_nccl_backend(group)
        broadcast_device = (
            torch.device("cuda") if torch.cuda.is_available() else torch.device("cpu")
        )
        if using_nccl and not torch.cuda.is_available():
            raise RuntimeError("NCCL requires a GPU for collectives")
        # Flatten the optimizer state dict and construct a copy with the
        # positive-dimension tensors' shapes in place of the tensors themselves
        # since those tensors will be broadcast separately to avoid copying
        if rank == 0:
            if full_optim_state_dict is None:
                raise ValueError("Rank 0 must pass in the full optimizer state dict")
            flat_osd = _flatten_optim_state_dict(
                full_optim_state_dict,
                model=model,
                shard_state=False,
            )
            processed_osd = _process_pos_dim_tensor_state(flat_osd, world_size)
        # Broadcast the optim state dict without positive-dimension tensor
        # state and the FSDP parameter IDs from rank 0 to all ranks
        processed_osd = _broadcast_processed_optim_state_dict(
            processed_osd if rank == 0 else None,
            rank,
            group,
        )
        # Broadcast positive-dimension tensor state (both sharded tensors for
        # FSDP parameters and unsharded tensors for non-FSDP parameters)
        sharded_osd = _broadcast_pos_dim_tensor_states(
            processed_osd,
            flat_osd if rank == 0 else None,
            rank,
            world_size,
            group,
            broadcast_device,
        )
        # Rekey the optimizer state dict to use parameter IDs according to this
        # rank's `optim`
        sharded_osd = _rekey_sharded_optim_state_dict(
            sharded_osd,
            model,
            optim,
            optim_input,
            using_optim_input,
        )
        return sharded_osd

    @staticmethod
    def rekey_optim_state_dict(
        optim_state_dict: Dict[str, Any],
        optim_state_key_type: OptimStateKeyType,
        model: torch.nn.Module,
        optim_input: Optional[
            Union[
                List[Dict[str, Any]],
                Iterable[torch.nn.Parameter],
            ]
        ] = None,
        optim: Optional[torch.optim.Optimizer] = None,
    ) -> Dict[str, Any]:
        """
        Re-keys the optimizer state dict ``optim_state_dict`` to use the key
        type ``optim_state_key_type``. This can be used to achieve
        compatibility between optimizer state dicts from models with FSDP
        instances and ones without.

        To re-key an FSDP full optimizer state dict (i.e. from
        :meth:`full_optim_state_dict`) to use parameter IDs and be loadable to
        a non-wrapped model::

            >>> # xdoctest: +SKIP("undefined variables")
            >>> wrapped_model, wrapped_optim = ...
            >>> full_osd = FSDP.full_optim_state_dict(wrapped_model, wrapped_optim)
            >>> nonwrapped_model, nonwrapped_optim = ...
            >>> rekeyed_osd = FSDP.rekey_optim_state_dict(full_osd, OptimStateKeyType.PARAM_ID, nonwrapped_model)
            >>> nonwrapped_optim.load_state_dict(rekeyed_osd)

        To re-key a normal optimizer state dict from a non-wrapped model to be
        loadable to a wrapped model::

            >>> # xdoctest: +SKIP("undefined variables")
            >>> nonwrapped_model, nonwrapped_optim = ...
            >>> osd = nonwrapped_optim.state_dict()
            >>> rekeyed_osd = FSDP.rekey_optim_state_dict(osd, OptimStateKeyType.PARAM_NAME, nonwrapped_model)
            >>> wrapped_model, wrapped_optim = ...
            >>> sharded_osd = FSDP.shard_full_optim_state_dict(rekeyed_osd, wrapped_model)
            >>> wrapped_optim.load_state_dict(sharded_osd)

        Returns:
            Dict[str, Any]: The optimizer state dict re-keyed using the
            parameter keys specified by ``optim_state_key_type``.
        """
        FullyShardedDataParallel._warn_optim_input(optim_input)
        using_optim_input = FullyShardedDataParallel._is_using_optim_input(
            optim_input,
            optim,
        )
        assert optim_state_key_type in (
            OptimStateKeyType.PARAM_NAME,
            OptimStateKeyType.PARAM_ID,
        )
        osd = optim_state_dict  # alias
        # Validate that the existing parameter keys are uniformly typed
        uses_param_name_mask = [type(param_key) is str for param_key in osd["state"]]
        uses_param_id_mask = [type(param_key) is int for param_key in osd["state"]]
        if (any(uses_param_name_mask) and not all(uses_param_name_mask)) or (
            any(uses_param_id_mask) and not all(uses_param_id_mask)
        ):
            error_msg = f"Invalid parameter keys: {osd['state'].keys()}"
            raise ValueError(error_msg)
        # Return directly if the existing key type matches the target key type
        if (
            optim_state_key_type == OptimStateKeyType.PARAM_NAME
            and all(uses_param_name_mask)
        ) or (
            optim_state_key_type == OptimStateKeyType.PARAM_ID
            and all(uses_param_id_mask)
        ):
            return osd
        # Otherwise, actually perform the re-keying
        new_osd = {}
        if optim_state_key_type == OptimStateKeyType.PARAM_NAME:  # ID -> name
            param_id_to_param = (
                _get_param_id_to_param_from_optim_input(model, optim_input)
                if using_optim_input
                else _get_param_id_to_param(optim)
            )
            param_to_param_name = _get_param_to_param_name(model)
            param_id_to_param_name: List[str] = [
                param_to_param_name[param] for param in param_id_to_param
            ]
            new_osd["state"] = {
                param_id_to_param_name[param_id]: param_state
                for param_id, param_state in osd["state"].items()
            }
            new_osd["param_groups"] = copy.deepcopy(osd["param_groups"])
            for param_group in new_osd["param_groups"]:
                param_group["params"] = sorted(
                    [
                        param_id_to_param_name[param_id]
                        for param_id in param_group["params"]
                    ]
                )
            return new_osd
        elif optim_state_key_type == OptimStateKeyType.PARAM_ID:  # name -> ID
            param_name_to_param = _get_param_name_to_param(model)
            param_to_param_id = (
                _get_param_to_param_id_from_optim_input(model, optim_input)
                if using_optim_input
                else _get_param_to_param_id(optim)
            )
            # Because not all model parameters may be passed as the optimizer
            # input, we may need to drop some parameters from this mapping
            param_name_to_param_id = {
                param_name: param_to_param_id[param]
                for param_name, param in param_name_to_param.items()
                if param in param_to_param_id
            }
            new_osd["state"] = {
                param_name_to_param_id[param_name]: param_state
                for param_name, param_state in osd["state"].items()
            }
            new_osd["param_groups"] = copy.deepcopy(osd["param_groups"])
            for param_group in new_osd["param_groups"]:
                param_group["params"] = sorted(
                    [
                        param_name_to_param_id[param_name]
                        for param_name in param_group["params"]
                    ]
                )
            return new_osd
        return new_osd  # should never reach here

    def _get_default_comm_hook(self) -> Any:
        r"""
        Returns a default communication hook based on a sharding strategy.
        """
        if self.sharding_strategy != ShardingStrategy.NO_SHARD:
            return default_hooks.reduce_scatter_hook
        else:
            return default_hooks.allreduce_hook

    def _get_default_comm_hook_state(self) -> Any:
        r"""
        Returns a default communication hook state based on a sharding strategy.
        """
        return default_hooks.DefaultState(process_group=self.process_group)

    def register_comm_hook(self, state: object, hook: callable):
        """
        Registers a communication hook which is an enhancement that provides a
        flexible hook to users where they can specify how FSDP aggregates gradients
        across multiple workers.
        This hook can be used to implement several algorithms like
        `GossipGrad <https://arxiv.org/abs/1803.05880>`_ and gradient compression
        which involve different communication strategies for
        parameter syncs while training with :class:`FullyShardedDataParallel`.

        .. warning ::
            FSDP communication hook should be registered before running an initial forward pass
            and only once.

        Args:
            state (object): Passed to the hook to maintain any state information during the training process.
                            Examples include error feedback in gradient compression,
                            peers to communicate with next in `GossipGrad <https://arxiv.org/abs/1803.05880>`_, etc.
                            It is locally stored by each worker
                            and shared by all the gradient tensors on the worker.
            hook (Callable): Callable, which has one of the following signatures:
                            1) ``hook: Callable[torch.Tensor] -> None``:
                            This function takes in a Python tensor, which represents
                            the full, flattened, unsharded gradient with respect to all variables
                            corresponding to the model this FSDP unit is wrapping
                            (that are not wrapped by other FSDP sub-units).
                            It then performs all necessary processing and returns ``None``;
                            2) ``hook: Callable[torch.Tensor, torch.Tensor] -> None``:
                            This function takes in two Python tensors, the first one represents
                            the full, flattened, unsharded gradient with respect to all variables
                            corresponding to the model this FSDP unit is wrapping
                            (that are not wrapped by other FSDP sub-units). The latter
                            represents a pre-sized tensor to store a chunk of a sharded gradient after
                            reduction.
                            In both cases, callable performs all necessary processing and returns ``None``.
                            Callables with signature 1 are expected to handle gradient communication for a `NO_SHARD` case.
                            Callables with signature 2 are expected to handle gradient communication for sharded cases.

        """
        if not self.check_is_root():
            raise AssertionError(
                "register_comm_hook can only be called on a root instance."
            )
        for submodule in self.fsdp_modules(self):
            assert (
                not submodule._hook_registered
            ), "communication hook can be only registered once"
            submodule._hook_registered = True
            assert (
                submodule._communication_hook == self._get_default_comm_hook()
            ), f"communication hook should be default, but it is {submodule._communication_hook.__name__} instead"
            submodule._communication_hook_state = state
            submodule._communication_hook = hook

    def _init_param_exec_order_wrap_policy(self, *args, **kwargs) -> None:
        auto_wrap_policy = kwargs["auto_wrap_policy"]
        module = kwargs["module"]
        assert hasattr(auto_wrap_policy, "tracing_config")
        if not _TORCH_FX_AVAIL:
            assert (
                auto_wrap_policy.tracing_config is None
            ), "tracing_config should be None when torch.fx is not enabled"
        elif isinstance(auto_wrap_policy.tracing_config, TracingConfig):
            tracer = auto_wrap_policy.tracing_config.tracer
            execution_info = _init_execution_info(module)

            for m in module.modules():
                assert not isinstance(
                    m, FullyShardedDataParallel
                ), "The input module of _patch_tracer should not contain FSDP modules"

            with _patch_tracer(
                tracer=tracer,
                root_module=module,
                execution_info=execution_info,
            ):
                try:
                    tracer.trace(module, auto_wrap_policy.tracing_config.concrete_args)
                except BaseException as e:
                    raise RuntimeError(
                        "tracer.trace failed inside _init_param_exec_order_wrap_policy"
                        f" with the error: {e}."
                    )
        else:
            assert (
                auto_wrap_policy.tracing_config is None
            ), "tracing_config should either be an instance of TracingConfig or be None"
        # The initial FSDP wrapping is done with auto_wrap_policy.init_policy
        kwargs["auto_wrap_policy"] = auto_wrap_policy.init_policy
        self.__init__(*args, **kwargs)
        self._param_exec_order_policy: bool = True
        # self._param_exec_order_prep_stage is set to True before we get the execution order
        self._param_exec_order_prep_stage: bool = True
        # A list that stores the flatten parameters and its name based on the parameter execution order
        self._fsdp_params_exec_order: List[FlatParameter] = []
        if _TORCH_FX_AVAIL and isinstance(
            auto_wrap_policy.tracing_config, TracingConfig
        ):
            # Initialize a dict that maps each module to its parent FSDP wrap
            module_to_fsdp: Dict[nn.Module, FullyShardedDataParallel] = dict()
            for wrap in self.fsdp_modules(self):
                module_to_fsdp[wrap.module] = wrap
            # Set self._fsdp_params_exec_order based on execution_info.module_forward_order.
            # TODO (linjianma): self._fsdp_params_exec_order will be set based on
            # the parameter execution order rather than module_forward_order,
            # once the non-recursive wrapping policy is fully implemented.
            for m in execution_info.module_forward_order:
                if m in module_to_fsdp:
                    for flat_param in module_to_fsdp[m].params:
                        self._fsdp_params_exec_order.append(flat_param)
            self._param_exec_order_prep_stage = False

        for m in self.modules():
            if m is not self and isinstance(m, FullyShardedDataParallel):
                # Assignment by reference, so each children FSDP wrap has access to
                # the _fsdp_params_exec_order of the root module
                m._fsdp_params_exec_order = self._fsdp_params_exec_order
                m._param_exec_order_policy = self._param_exec_order_policy
                m._param_exec_order_prep_stage = self._param_exec_order_prep_stage

    def _use_param_exec_order_policy(self) -> bool:
        return (
            hasattr(self, "_param_exec_order_policy") and self._param_exec_order_policy
        )

    def _is_param_exec_order_prep_stage(self) -> bool:
        is_prep_stage = (
            hasattr(self, "_param_exec_order_prep_stage")
            and self._param_exec_order_prep_stage
        )
        if not is_prep_stage:
            for p in self.parameters():
                assert not hasattr(
                    p, "_params_exec_order_hook_handle"
                ), "When not in execution order prep stage, all _params_exec_order_hook_handle should be removed."
        return is_prep_stage


def _get_grad_norm(
    params: List[nn.Parameter],
    norm_type: float,
) -> torch.Tensor:
    """
    Returns the gradient norm of parameters ``param`` s, where the gradients
    are viewed as a single vector.
    """
    params_with_grad = [param for param in params if param.grad is not None]
    if len(params_with_grad) == 0:
        return torch.tensor(0.0)
    grads = [param.grad for param in params_with_grad]
    grad_dtypes = set(grad.dtype for grad in grads)
    if len(grad_dtypes) != 1:
        raise ValueError(
            f"Requires uniform dtype across all gradients but got {grad_dtypes}"
        )
    # Compute the gradient norm in FP32, where we treat the gradients as a
    # single vector
    grad_norm = torch.linalg.vector_norm(
        torch.stack(
            [
                torch.linalg.vector_norm(grad.detach(), norm_type, dtype=torch.float32)
                for grad in grads
            ],
        ),
        norm_type,
        dtype=torch.float32,
    )
    grad_norm = grad_norm.to(grads[0].dtype)
    return grad_norm


def _get_param_to_param_name(
    model: torch.nn.Module,
) -> Dict[torch.nn.Parameter, str]:
    """
    Constructs a mapping from parameters to their parameter names. ``model``
    should not contain any :class:`FullyShardedDataParallel` instances, which
    means that none of the parameters should be ``FlatParameter`` s. As a
    result, compared to :meth:`_get_param_to_unflat_param_names`, the mapped
    values may be flattened from singleton :class:`list` s to the contained
    names themselves.

    Args:
        model (torch.nn.Module): Root module, which should not contain any
            :class:`FullyShardedDataParallel` instances.
    """
    param_to_param_names = _get_param_to_unflat_param_names(model)
    for param_names in param_to_param_names.values():
        assert len(param_names) > 0, (
            "`_get_param_to_unflat_param_names()` " "should not construct empty lists"
        )
        if len(param_names) > 1:
            raise RuntimeError(
                "Each parameter should only map to one parameter name but got "
                f"{len(param_names)}: {param_names}"
            )
    param_to_param_name = {
        param: param_names[0] for param, param_names in param_to_param_names.items()
    }
    return param_to_param_name


def _get_param_name_to_param(
    model: torch.nn.Module,
) -> Dict[str, torch.nn.Parameter]:
    """Constructs the inverse mapping of :meth:`_get_param_to_param_name`."""
    param_to_param_name = _get_param_to_param_name(model)
    return dict(zip(param_to_param_name.values(), param_to_param_name.keys()))<|MERGE_RESOLUTION|>--- conflicted
+++ resolved
@@ -62,16 +62,7 @@
     _move_module_to_device,
     _sync_module_states,
 )
-<<<<<<< HEAD
 from torch.distributed.fsdp._limiter_utils import _FreeEventQueue
-from torch.distributed.fsdp._public_utils import (
-    BackwardPrefetch,
-    CPUOffload,
-    MixedPrecision,
-    ShardingStrategy,
-)
-=======
->>>>>>> 835e1b8a
 from torch.distributed.fsdp._runtime_utils import (
     _clear_grads_if_needed,
     _prepare_forward_inputs,
