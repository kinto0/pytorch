--- conflicted
+++ resolved
@@ -1,5 +1,4 @@
 import functools
-<<<<<<< HEAD
 from typing import (
     Any,
     Callable,
@@ -11,10 +10,6 @@
     Set,
     Tuple,
 )
-=======
-import warnings
-from typing import Any, Callable, Dict, Iterable, List, no_type_check, Optional, Tuple
->>>>>>> 15c9df77
 
 import torch
 import torch.nn as nn
@@ -52,15 +47,14 @@
     HandleShardingStrategy.HYBRID_SHARD,
 }
 
+# Do not include "process_group" to enable hybrid shard and MoE cases
 HOMOGENEOUS_ATTR_NAMES = (
-    "process_group",
     "backward_prefetch",
     "forward_prefetch",
     "_use_orig_params",
     "limit_all_gathers",
 )
 
-<<<<<<< HEAD
 
 def _get_fsdp_root_states(module: nn.Module) -> List[_FSDPState]:
     """
@@ -109,18 +103,6 @@
     This checks that all instances using a hybrid sharding strategy have the
     same intra- and inter-node process groups.
 
-=======
-@no_type_check
-def _validate_and_get_hybrid_shard_state(
-    root_module: nn.Module,
-) -> default_hooks.DefaultState:
-    """
-    Precondition: ``root_module`` is a ``FullyShardedDataParallel`` instance.
-
-    This checks that all instances using a hybrid sharding strategy have the
-    same intra- and inter-node process groups.
-
->>>>>>> 15c9df77
     Returns:
         DefaultState: One of the instances' inter-node state (does not
         matter which since they will share the same one).
@@ -128,11 +110,7 @@
     intra_node_pgs = set()
     inter_node_pgs = set()
     inter_node_states = set()
-<<<<<<< HEAD
     for fsdp_module in _get_fsdp_states(root_module):
-=======
-    for fsdp_module in root_module.fsdp_modules(root_module):
->>>>>>> 15c9df77
         # TODO: Change this to handle's sharding strategy if we deprecate
         # `ShardingStrategy` internally.
         # https://github.com/pytorch/pytorch/issues/90857
@@ -193,7 +171,6 @@
     # Initialize non-root FSDP instances and share state from the root to
     # non-root instances
     assert state is root_module
-<<<<<<< HEAD
     _share_state_and_init_handle_attrs(state, root_module)
     return state
 
@@ -231,16 +208,6 @@
         ):
             has_hybrid_sharding_strategy = True
             # Share the all-reduce state across FSDP units. This is not strictly necessary
-=======
-    inconsistent_limit_all_gathers = False
-    inter_node_state = _validate_and_get_hybrid_shard_state(root_module)
-    for fsdp_module in state.fsdp_modules(root_module):
-        if fsdp_module is root_module:
-            continue
-
-        if fsdp_module.sharding_strategy in HYBRID_SHARDING_STRATEGIES:
-            # Share the allreduce state across FSDP units. This is not strictly necessary
->>>>>>> 15c9df77
             # as each one already uses the same process group, but can slightly save memory
             # since other FSDP units allreduce state can be garbage collected.
             assert inter_node_state is not None, (
@@ -248,11 +215,7 @@
                 "a valid inter-node state if there exists an FSDP instance "
                 "using a hybrid sharding strategy"
             )
-<<<<<<< HEAD
             fsdp_state._inter_node_state = inter_node_state
-=======
-            fsdp_module._inter_node_state = inter_node_state
->>>>>>> 15c9df77
 
         # Relax the assert for non-root FSDP instances in case the nested
         # initialized module is wrapped again in FSDP later (e.g. after
@@ -272,8 +235,6 @@
         for handle in fsdp_state._handles:
             handle.init_flat_param_attributes()
     for attr_name, attr_values in attr_name_to_values.items():
-        if has_hybrid_sharding_strategy and attr_name == "process_group":
-            continue
         if len(attr_values) != 1:
             raise ValueError(
                 f"Expects one homogeneous value for {attr_name} but got {attr_values}"
