from typing import Any, Dict, List, Optional, Set, Tuple, Union, Type, Callable
from torch.ao.quantization.quant_type import QuantType
import torch
import copy
import warnings
from torch.fx import (
    GraphModule,
)
from torch.fx.graph import (
    Graph,
    Node,
    Argument,
)
from ..utils import (
    activation_is_statically_quantized,
    weight_is_quantized,
    get_qparam_dict,
    _parent_name,
    get_swapped_custom_module_class,
)
from ..qconfig import (
    QConfigAny,
    qconfig_equals
)
from ..qconfig_mapping import QConfigMapping
from .qconfig_mapping_utils import (
    _generate_node_name_to_qconfig,
    _compare_prepare_convert_qconfig_mappings,
    _update_qconfig_for_fusion,
    _is_qconfig_supported_by_dtype_configs,
    _update_qconfig_for_qat,
)
from torch.ao.quantization.backend_config.utils import (
    get_root_module_to_quantized_reference_module,
    get_pattern_to_dtype_configs,
    get_fused_module_classes,
    get_qat_module_classes,
)
from torch.ao.quantization.backend_config import (
    BackendConfig,
    get_native_backend_config,
)
from torch.ao.quantization.observer import _is_activation_post_process
from .graph_module import (
    _is_observed_module,
    _is_observed_standalone_module,
)
from ._equalize import update_obs_for_equalization, convert_eq_obs
from torch.nn.utils.parametrize import type_before_parametrizations
from .utils import (
    _get_module,
    _is_custom_module_lstm,
    get_custom_module_class_keys,
    create_getattr_from_value,
    collect_producer_nodes,
    graph_module_from_producer_nodes,
    node_arg_is_weight,
)
from torch.ao.quantization.utils import (
    is_per_channel,
    to_underlying_dtype,
)
from torch.ao.quantization.quantize import (
    _remove_qconfig,
)
from torch.ao.quantization.stubs import DeQuantStub
from .custom_config import (
    ConvertCustomConfig,
    PrepareCustomConfig,
)
from .lower_to_fbgemm import lower_to_fbgemm
# importing the lib so that the quantized_decomposed ops are registered
from ._decomposed import quantized_decomposed_lib  # noqa: F401
import operator

__all__ = [
    "convert",
    "convert_custom_module",
    "convert_standalone_module",
    "convert_weighted_module",
]

def _replace_observer_with_quantize_dequantize_node_decomposed(
        model: torch.nn.Module,
        graph: Graph,
        node: Node,
        modules: Dict[str, torch.nn.Module],
        node_name_to_scope: Dict[str, Tuple[str, type]],
        node_name_to_qconfig: Dict[str, QConfigAny]) -> None:
    """ Replace activation_post_process module call node with quantize and
    dequantize node working with decomposed Tensor

    Before:
    ... -> observer_0(x) -> ...
    After:
    ... -> torch.ops.quantized_decomposed.quantize_per_tensor(x, ...) ->
    torch.ops.quantized_decomposed.dequantize_per_tensor() -> ...

    or quantize_per_channel and dequantize_per_channel
    """
    assert modules is not None
    assert isinstance(node.target, str)
    module_path, prefix = _get_module_path_and_prefix(node, node_name_to_scope, node_name_to_qconfig)
    activation_post_process = modules[node.target]
    # skip replacing observers to quant/dequant nodes if the qconfigs of all
    # consumers and producers of this observer are None
    skip_replacement = all([
        _has_none_qconfig(n, node_name_to_qconfig) for n in
        list(node.args) + list(node.users.keys())])
    if skip_replacement or not _is_conversion_supported(activation_post_process):
        # didn't find correponding quantize op and info for the activation_post_process
        # so we just remove the observer
        with graph.inserting_before(node):
            node.replace_all_uses_with(node.args[0])
            graph.erase_node(node)
        return

    # otherwise, we can convert the activation_post_process module call to quantize/dequantize node

    # 1. extract the information from activation_post_process module for generating
    # the quantize and dequantize operator
    dtype = activation_post_process.dtype  # type: ignore[attr-defined]

    is_dynamic = False
    if hasattr(activation_post_process, "is_dynamic"):
        is_dynamic = activation_post_process.is_dynamic  # type: ignore[assignment]

    if dtype in [torch.quint8, torch.qint8, torch.qint32] and \
            (not is_dynamic):
        # TODO: probably should cleanup this condition check, it's hard
        # to reason about this if and the following elif

        # uint8/int8/int32 static quantization branch

        # 1. extract information for inserting q/dq node from activation_post_process
        node_type = "call_function"
        quantize_op : Optional[Callable] = None
        scale, zero_point = activation_post_process.calculate_qparams()  # type: ignore[attr-defined, operator]
        if is_per_channel(activation_post_process.qscheme):  # type: ignore[attr-defined]
            ch_axis = int(activation_post_process.ch_axis)  # type: ignore[attr-defined, arg-type]
            quantize_op = torch.ops.quantized_decomposed.quantize_per_channel
            dequantize_op = torch.ops.quantized_decomposed.dequantize_per_channel
            quant_min = activation_post_process.quant_min
            quant_max = activation_post_process.quant_max
            dtype_ = to_underlying_dtype(dtype)
            qparams = {
                "_scale_": scale,
                "_zero_point_": zero_point,
                "_axis_": ch_axis,
                "_quant_min_": quant_min,
                "_quant_max_": quant_max,
                "_dtype_": dtype_
            }
        else:
            quantize_op = torch.ops.quantized_decomposed.quantize_per_tensor
            dequantize_op = torch.ops.quantized_decomposed.dequantize_per_tensor
            scale = float(scale)
            zero_point = int(zero_point)
            quant_min = activation_post_process.quant_min  # type: ignore[attr-defined]
            quant_max = activation_post_process.quant_max  # type: ignore[attr-defined]
            dtype_ = to_underlying_dtype(dtype)
            qparams = {
                "_scale_": scale,
                "_zero_point_": zero_point,
                "_quant_min_": quant_min,
                "_quant_max_": quant_max,
                "_dtype_": dtype_
            }

        # 2. replace activation_post_process node with quantize and dequantize
        with graph.inserting_before(node):
            input_node = node.args[0]
            quantize_op_inputs = [input_node]
            for key, value_or_node in qparams.items():
                # TODO: we can add the information of whether a value needs to
                # be registered as an attribute in qparams dict itself
                if key in ['_scale_', '_zero_point_']:
                    # For scale and zero_point values we register them as buffers in the root module.
                    # TODO: maybe need more complex attr name here
                    qparam_node = create_getattr_from_value(
                        model, graph, module_path + prefix + key, value_or_node)
                    quantize_op_inputs.append(qparam_node)
                else:
                    # for qparams that are not scale/zero_point (like axis, dtype) we store them as literals in the graph.
                    quantize_op_inputs.append(value_or_node)

            quantized_node = graph.create_node(node_type, quantize_op, tuple(quantize_op_inputs), {})
            # use the same qparams from quantize op
            dq_inputs = [quantized_node] + quantize_op_inputs[1:]
            dequantized_node = graph.call_function(
                dequantize_op,
                tuple(dq_inputs),
                {}
            )
            node.replace_all_uses_with(dequantized_node)
            graph.erase_node(node)
    elif is_dynamic:

        # uint8/int8/fp16 dynamic quantization

        # 1. extract information for inserting q/dq node from activation_post_process
        node_type = "call_function"
        quantize_op = torch.ops.quantized_decomposed.quantize_per_tensor.tensor
        # we only use choose_qparams for is_decomposed now,
        # but we should probably align the non-decomposed path with this as well,
        # and that can be done after we remove reduce_range flag
        # 1. extract qparams from activation_post_process module
        dtype_ = to_underlying_dtype(dtype)
        assert dtype_ in [torch.uint8, torch.int8], \
            "only uint8 and int8 are supported in reference flow for " \
            "dynamic quantization right now"
        quant_min = activation_post_process.quant_min  # type: ignore[attr-defined]
        quant_max = activation_post_process.quant_max  # type: ignore[attr-defined]
        # note: scale and zero_point are missing for quantize_per_tensor op
        # we'll need to get this from choose_qparams op, which we'll add after
        # this step
        qparams = {
            "_quant_min_": quant_min,
            "_quant_max_": quant_max,
            "_dtype_": dtype_
        }

        # 2. insert choose_qparams op and update the qparams list
        with graph.inserting_before(node):
            input_node = node.args[0]
            choose_qparams_op_inputs = [node.args[0]]
            for key, value in qparams.items():
                # we have quant_min, quant_max and dtype, all should be stored
                # as literals
                choose_qparams_op_inputs.append(value)
            choose_qparams_node = graph.create_node(
                "call_function",
                torch.ops.quantized_decomposed.choose_qparams.tensor,
                tuple(choose_qparams_op_inputs),
                {}
            )
            # choose_qparms returns (scale, zero_point)
            scale_node = graph.create_node(
                "call_function",
                operator.getitem,
                (choose_qparams_node, 0),
                {}
            )
            zero_point_node = graph.create_node(
                "call_function",
                operator.getitem,
                (choose_qparams_node, 1),
                {}
            )
            quant_min = qparams["_quant_min_"]
            quant_max = qparams["_quant_max_"]
            dtype = qparams["_dtype_"]
            qparams = {
                "_scale_": scale_node,
                "_zero_point_": zero_point_node,
                "_quant_min_": quant_min,
                "_quant_max_": quant_max,
                "_dtype_": dtype
            }

        # 3. replace activation_post_process node to quantize and dequantize node
        with graph.inserting_before(node):
            input_node = node.args[0]
            quantize_op_inputs = [input_node]
            for key, value_or_node in qparams.items():
                # TODO: we can add the information of whether a value needs to
                # be registered as an attribute in qparams dict itself
                if key in ['_scale_', '_zero_point_']:
                    # in this case we have a node in the graph since it's dynamically
                    # computed from the input, with choose_qparams op
                    qparam_node = value_or_node
                    quantize_op_inputs.append(qparam_node)
                else:
                    # for qparams that are not scale/zero_point (like axis, dtype) we
                    # store them as literals in the graph.
                    quantize_op_inputs.append(value_or_node)

            quantized_node = graph.create_node(node_type, quantize_op, tuple(quantize_op_inputs), {})
            # use the same qparams from quantize op
            dq_inputs = [quantized_node] + quantize_op_inputs[1:]
            # need to use the tensor variant of this op, since scale and zero_point
            # from choose_qparam are Tensors, instead of float/int, this is to
            # prevent these nodes being traced away by downstream systems
            dequantize_op = torch.ops.quantized_decomposed.dequantize_per_tensor.tensor
            dequantized_node = graph.call_function(
                dequantize_op,
                tuple(dq_inputs),
                {}
            )
            node.replace_all_uses_with(dequantized_node)
            graph.erase_node(node)
    elif dtype == torch.float16:
        raise NotImplementedError("decomposed to float16 op not implemented yet")

    # should not reach since we have checks in the begining to make sure the
    # activation_post_process is supported

def _replace_observer_with_quantize_dequantize_node(
        model: torch.nn.Module,
        graph: Graph,
        node: Node,
        modules: Dict[str, torch.nn.Module],
        node_name_to_scope: Dict[str, Tuple[str, type]],
        node_name_to_qconfig: Dict[str, QConfigAny]) -> None:
    """ Replace activation_post_process module call node with quantize and
    dequantize node

    Before:
    ... -> observer_0(x) -> ...
    After:
    ... -> torch.quantize_per_tensor(x, ...) -> x.dequantize() -> ...
    """
    assert modules is not None
    assert isinstance(node.target, str)
    module_path, prefix = _get_module_path_and_prefix(node, node_name_to_scope, node_name_to_qconfig)
    activation_post_process = modules[node.target]
    # skip replacing observers to quant/dequant nodes if the qconfigs of all
    # consumers and producers of this observer are None
    skip_replacement = all([
        _has_none_qconfig(n, node_name_to_qconfig) for n in
        list(node.args) + list(node.users.keys())])
    if skip_replacement or not _is_conversion_supported(activation_post_process):
        # didn't find correponding quantize op and info for the activation_post_process
        # so we just remove the observer
        with graph.inserting_before(node):
            node.replace_all_uses_with(node.args[0])
            graph.erase_node(node)
        return

    # otherwise, we can convert the activation_post_process module call to quantize/dequantize node
    dtype = activation_post_process.dtype  # type: ignore[attr-defined]

    is_dynamic = False
    if hasattr(activation_post_process, "is_dynamic"):
        is_dynamic = activation_post_process.is_dynamic  # type: ignore[attr-defined, assignment]

    if dtype in [torch.quint8, torch.qint8, torch.qint32] and \
            (not is_dynamic):
        # TODO: probably should cleanup this condition check, it's hard
        # to reason about this if and the following elif

        # uint8/int8/int32 static quantization branch

        # 1. extract the information from activation_post_process module for generating
        # the quantize and dequantize operator
        node_type = "call_function"
        quantize_op : Optional[Callable] = None
        scale, zero_point = activation_post_process.calculate_qparams()  # type: ignore[attr-defined, operator]
        if is_per_channel(activation_post_process.qscheme):  # type: ignore[attr-defined]
            ch_axis = int(activation_post_process.ch_axis)  # type: ignore[attr-defined, arg-type]
            qparams = {"_scale_": scale, "_zero_point_": zero_point, "_axis_": ch_axis, "_dtype_": dtype}
            quantize_op = torch.quantize_per_channel
        else:
            scale = float(scale)
            zero_point = int(zero_point)
            qparams = {"_scale_": scale, "_zero_point_": zero_point, "_dtype_": dtype}
            quantize_op = torch.quantize_per_tensor

        # 2. replace activation_post_process node with quantize and dequantize
        with graph.inserting_before(node):
            input_node = node.args[0]
            quantize_op_inputs = [input_node]
            for key, value_or_node in qparams.items():
                # TODO: we can add the information of whether a value needs to
                # be registered as an attribute in qparams dict itself
                if key in ['_scale_', '_zero_point_']:
                    # For scale and zero_point values we register them as buffers in the root module.
                    # TODO: maybe need more complex attr name here
                    qparam_node = create_getattr_from_value(
                        model, graph, module_path + prefix + key, value_or_node)
                    quantize_op_inputs.append(qparam_node)
                else:
                    # for qparams that are not scale/zero_point (like axis, dtype) we store them as literals in the graph.
                    quantize_op_inputs.append(value_or_node)

            quantized_node = graph.create_node(node_type, quantize_op, tuple(quantize_op_inputs), {})
            dequantized_node = graph.call_method("dequantize", args=(quantized_node,))
            node.replace_all_uses_with(dequantized_node)
            graph.erase_node(node)
    elif is_dynamic:

        # uint8/int8/fp16 dynamic quantization branch

        node_type = "call_function"
        quantize_op = torch.quantize_per_tensor_dynamic
        # TODO: get reduce range from observer
        # reduce_range = activation_post_process.reduce_range
        reduce_range = torch.backends.quantized.engine in ("fbgemm", "x86")
        qparams = {"_dtype_": dtype, "_reduce_range_": reduce_range}

        with graph.inserting_before(node):
            input_node = node.args[0]
            quantize_op_inputs = [input_node]
            for key, value in qparams.items():
                quantize_op_inputs.append(value)

            quantized_node = graph.create_node(node_type, quantize_op, tuple(quantize_op_inputs), {})
            dequantized_node = graph.call_method("dequantize", args=(quantized_node,))
            node.replace_all_uses_with(dequantized_node)
            graph.erase_node(node)
    elif dtype == torch.float16:
        node_type = "call_method"
        quantize_op = "to"  # type: ignore[assignment]
        qparams = {"_dtype_": dtype}
        with graph.inserting_before(node):
            input_node = node.args[0]
            quantize_op_inputs = [input_node]
            for key, value in qparams.items():
                # TODO: we can add the information of whether a value needs to
                # be registered as an attribute in qparams dict itself
                quantize_op_inputs.append(value)

            quantized_node = graph.create_node(node_type, quantize_op, tuple(quantize_op_inputs), {})
            dequantized_node = graph.call_method("dequantize", args=(quantized_node,))
            node.replace_all_uses_with(dequantized_node)
            graph.erase_node(node)

    # should not reach since we have checks in the begining to make sure the
    # activation_post_process is supported

# this is a temporary hack for custom module, we may want to implement
# this properly after the custom module class design is finalized
# TODO: DeQuantStubs are currently inserted only after custom module LSTM, while observers are inserted
# after all other custom modules. In the future, we should simply insert QuantStubs before and DeQuantStubs
# after custom modules in general, and replace these with "quantize" and "dequantize" nodes respectively.
def _replace_observer_or_dequant_stub_with_dequantize_node(node: Node, graph: Graph):
    call_custom_module_node = node.args[0]
    assert isinstance(call_custom_module_node, Node), \
        f"Expecting the for call custom module node to be a Node, but got {call_custom_module_node}"
    node.replace_all_uses_with(call_custom_module_node)
    graph.erase_node(node)
    _insert_dequantize_node(call_custom_module_node, graph)

def _is_conversion_supported(activation_post_process: torch.nn.Module) -> bool:
    dtype = activation_post_process.dtype  # type: ignore[attr-defined]

    is_dynamic = False
    if hasattr(activation_post_process, "is_dynamic"):
        is_dynamic = activation_post_process.is_dynamic  # type: ignore[attr-defined, assignment]

    return (
        (dtype in [torch.quint8, torch.qint8, torch.qint32] and (not is_dynamic)) or  # type: ignore[return-value]
        is_dynamic or
        dtype == torch.float16
    )

def _has_none_qconfig(node: Argument, node_name_to_qconfig: Dict[str, QConfigAny]) -> bool:
    """ Check if a node has a qconfig of None, i.e. user requested to not quantize
    the node
    """
    return isinstance(node, Node) and node.name in node_name_to_qconfig and node_name_to_qconfig[node.name] is None

def _run_weight_observers(observed: GraphModule, backend_config: BackendConfig) -> None:
    """ Extract the subgraph that produces the weight for dynamic quant
    or weight only quant node and run the subgraph to observe the weight.
    Note that the observers of dynamic quant or weight only quant ops are
    run during the convert step.
    """
    for node in observed.graph.nodes:
        if node.op != "call_function":
            continue
        for node_arg in node.args:
            # node_arg is weight
            if node_arg and node_arg_is_weight(node, node_arg, backend_config):
                weight_observer_nodes = collect_producer_nodes(node_arg)
                if weight_observer_nodes is None:
                    continue
                weight_observer_module = \
                    graph_module_from_producer_nodes(
                        observed, weight_observer_nodes)
                # run the weight observer
                weight_observer_module()

def _maybe_recursive_remove_dequantize(arg: Any, node: Node, graph: Graph):
    """ If the arg is a dequantize Node, or a list/tuple/dict of dequantize Node,
    we'll recursively remove the dequantize Node
    """
    if isinstance(arg, Node) and \
       arg.op == "call_method" and \
       arg.target == "dequantize":
        quantize_node = arg.args[0]
        # we only replace the specific use since dequantize could be used by other nodes
        # as well
        node.replace_input_with(arg, quantize_node)
    elif isinstance(arg, (list, tuple)):
        for arg_element in arg:
            _maybe_recursive_remove_dequantize(arg_element, node, graph)
    elif isinstance(arg, dict):
        for arg_element in arg.values():
            _maybe_recursive_remove_dequantize(arg_element, node, graph)
    else:
        warnings.warn(f"Unsupported node type in recursive remove dequantize: {type(arg)}")

def _get_module_path_and_prefix(
        obs_node: Node,
        node_name_to_scope: Dict[str, Tuple[str, type]],
        node_name_to_qconfig: Dict[str, QConfigAny]):
    """ Given and observer node, get the `Scope` or the fully qualified name for
    the submodule containing the observed node, also return a prefix of "_input"
    when the observed node is an input of a F.linear op, and not the output of another
    quantized op.
    TODO: this logic is hacky, we should think about how to remove it or make it more
    general
    """
    observed_node = obs_node.args[0]
    # an observer can be inserted for both input of the next operator or output of the previous
    # operator (they can be the same)
    # this flag identifies if the observer is inserted only because the observed node is
    # the input of the next operator
    assert isinstance(observed_node, Node), \
        f"Expecting observed node to be a Node, but got {observed_node}"
    is_input_observer_only = node_name_to_qconfig[observed_node.name] is None \
        if observed_node.name in node_name_to_qconfig else None
    if is_input_observer_only:
        # if the quantize function is at the input of op, then we find the first user of the observer_node
        # to get the path. If a linear call_function is in the user list, we return the first instance
        # of linear node to get the FQN.
        users = list(obs_node.users)
        first_linear_use_or_first_use = users[0] if users else None
        linear_node = None
        for n in users:
            if n.op == "call_function" and n.target == torch.nn.functional.linear:
                linear_node = n
                break
        if linear_node:
            first_linear_use_or_first_use = linear_node
        prefix = "_input"
    else:
        # if the quantize function is at the output of the op, we use the observer input node to get the path
        first_linear_use_or_first_use = observed_node
        prefix = ""

    if first_linear_use_or_first_use and first_linear_use_or_first_use.name in node_name_to_scope:
        module_path, _ = node_name_to_scope[first_linear_use_or_first_use.name]
    else:
        # TODO: it's not used, so actually we can skip quantization
        # but this requires changing return type of quantize_node
        # we can fix it later if needed
        module_path = ""
    return module_path, prefix

def _insert_dequantize_node(
        node: Node,
        graph: Graph):
    """ Inserts dequantize node for `node` in `graph`
    """
    with graph.inserting_after(node):
        dequantize_node = graph.call_method("dequantize", (node,))
        for user_node in dict(node.users):
            if user_node is not dequantize_node:
                user_node.replace_input_with(node, dequantize_node)

def _maybe_get_observer_for_node(
        node: Node,
        modules: Dict[str, torch.nn.Module]
) -> Optional[torch.nn.Module]:
    """
    If the node is observed, return the observer
    instance. Otherwise, return None.
    """
    for maybe_obs_node, _ in node.users.items():
        if maybe_obs_node.op == 'call_module':
            maybe_obs = modules[str(maybe_obs_node.target)]
            if _is_activation_post_process(maybe_obs):
                return maybe_obs
    return None

def convert_standalone_module(
        node: Node,
        modules: Dict[str, torch.nn.Module],
        model: torch.fx.GraphModule,
        is_reference: bool,
        backend_config: Optional[BackendConfig]):
    """ Converts a observed standalone module to a quantized standalone module by calling
    the fx convert api, currently using the same `is_reference` flag as parent, but we may
    changing this behavior in the future (e.g. separating quantization and lowering for
    standalone module as well)

    Args:
      - node: The call_module node of the observed standalone module
      - modules: named_module of original model
      - model: original model
      - is_reference: a flag from parent provided by user to decide if we want to
        produce a reference model or a fbgemm/qnnpack model
      - backend_config: backend configuration of the target backend of quantization
    """
    # TODO: remove is_reference flag
    if is_reference:
        convert_fn = torch.ao.quantization.quantize_fx.convert_to_reference_fx
    else:
        convert_fn = torch.ao.quantization.quantize_fx.convert_fx  # type: ignore[attr-defined]
    # We know that observed standalone module is a GraphModule since
    # it's produced by us
    observed_standalone_module : GraphModule = modules[str(node.target)]  # type: ignore[assignment]
    sm_input_quantized_idxs = \
        observed_standalone_module \
        .meta["_observed_graph_module_attrs"].standalone_module_input_quantized_idxs
    # remove the dequantize nodes for inputs
    args = list(node.args)
    for idx in range(len(args)):
        if idx in sm_input_quantized_idxs:
            arg = args[idx]
            if arg.op == "call_method" and arg.target == "dequantize":  # type: ignore[union-attr]
                quantize_node = arg.args[0]  # type: ignore[union-attr]
                node.replace_input_with(arg, quantize_node)
                if len(arg.users) == 0:  # type: ignore[union-attr]
                    model.graph.erase_node(arg)
    # add dequantize node for output
    sm_output_quantized_idxs = \
        observed_standalone_module \
        .meta["_observed_graph_module_attrs"].standalone_module_output_quantized_idxs
    if len(sm_output_quantized_idxs) > 0:
        assert sm_output_quantized_idxs[0] == 0, "Currently only quantized"
        "output idxs = [0] is supported"

        # if it's non-empty, then it means the output is kept in quantized form
        # we'll just add a dequantize node after this node
        _insert_dequantize_node(node, model.graph)

    # TODO: allow convert_custom_config to override backend_config
    # for standalone module
    quantized_standalone_module = convert_fn(
        observed_standalone_module,
        backend_config=backend_config)
    parent_name, name = _parent_name(node.target)
    # update the modules dict
    setattr(modules[parent_name], name, quantized_standalone_module)
    modules[str(node.target)] = quantized_standalone_module

def convert_weighted_module(
        node: Node,
        modules: Dict[str, torch.nn.Module],
        observed_node_names: Set[str],
        node_name_to_qconfig: Dict[str, QConfigAny],
        backend_config: BackendConfig,
        is_decomposed: bool = False):
    """ Convert a weighted module to reference quantized module in the model
    If the QConfig of a QAT module is not set, the module will still be converted to
    a float module.

    Args:
      - node: The call_module node of the observed standalone module
      - modules: named_module of original model
      - observed_node_names: names for the set of observed fx node, we can skip
        this conversion if the node is not observed
    """
    original_module = modules[str(node.target)]
    qconfig: QConfigAny = original_module.qconfig  # type: ignore[assignment]
    weight_post_process = None
    qat_module_classes = get_qat_module_classes(backend_config)

    if isinstance(
            original_module,
            qat_module_classes):
        # Converting qat module to a float module, we need to attch
        # weight fake_quant to the module, weight fake_quant is assumed to be run during
        # QAT so we don't need to run it again here
        weight_post_process = original_module.weight_fake_quant
        original_module = original_module.to_float()  # type: ignore[operator]
        # change qat module to float module
        parent_name, name = _parent_name(node.target)
        setattr(modules[parent_name], name, original_module)

    is_observed = node.name in observed_node_names
    # If a qconfig is not defined for this node, then skip converting to a reference module
    if qconfig is None or _has_none_qconfig(node, node_name_to_qconfig) or not is_observed:
        return

    # skip converting to reference quantized module if the qconfig is not supported
    pattern_to_dtype_configs = get_pattern_to_dtype_configs(backend_config)
    dtype_configs = pattern_to_dtype_configs.get(type(original_module), [])
    if not _is_qconfig_supported_by_dtype_configs(qconfig, dtype_configs):
        return

    # TODO: rename weight_is_statically_quantized to weight_is_int8_quantized
    is_weight_quantized = weight_is_quantized(qconfig)

    # the condition for swapping the module to reference quantized module is:
    # weights need to be quantized
    if not is_weight_quantized:
        return

    fused_module = None
    float_module = original_module
    # extract the inidividual float_module and fused module
    if isinstance(original_module, torch.nn.intrinsic._FusedModule):
        fused_module = float_module
        float_module = fused_module[0]  # type: ignore[index]

    # TODO: move this to the reference quantized module
    # weight_qparams or weight_qparams dict
    wq_or_wq_dict = {"is_decomposed": is_decomposed}
    if isinstance(float_module, torch.nn.RNNCellBase):
        weight_post_process_ih = qconfig.weight()  # type: ignore[union-attr, operator]
        weight_post_process_hh = qconfig.weight()  # type: ignore[union-attr, operator]
        weight_post_process_ih(float_module.weight_ih)
        weight_post_process_hh(float_module.weight_hh)
        weight_qparams_ih = get_qparam_dict(weight_post_process_ih)
        weight_qparams_hh = get_qparam_dict(weight_post_process_hh)
        wq_or_wq_dict.update({
            "weight_ih": weight_qparams_ih,
            "weight_hh": weight_qparams_hh,
        })
    elif isinstance(float_module, (torch.nn.LSTM, torch.nn.GRU)):
        # format for wq_or_wq_dict (flattened attributes):
        # {"weight_ih_l0_scale": ..., "weight_ih_l0_qscheme": ..., ...}
        for wn in float_module._flat_weights_names:
            if hasattr(float_module, wn) and wn.startswith("weight"):
                weight = getattr(float_module, wn)
                weight_post_process = qconfig.weight()  # type: ignore[union-attr, operator]
                if weight_post_process.dtype == torch.qint8:  # type: ignore[union-attr]
                    weight_post_process(weight)  # type: ignore[operator, misc]
                wq_or_wq_dict[wn] = get_qparam_dict(weight_post_process)
    else:
        # weight_post_process is None means the original module is not a QAT module
        # we need to get weight_post_process from qconfig in this case
        if weight_post_process is None:
            weight_post_process = qconfig.weight()  # type: ignore[union-attr, operator]
        # run weight observer
        # TODO: This is currently a hack for QAT to get the right shapes for scale and zero point.
        # In the future, we should require the user to calibrate the model after calling prepare
        # Issue: https://github.com/pytorch/pytorch/issues/73941
        weight_post_process(float_module.weight)  # type: ignore[operator]
        wq_or_wq_dict.update(get_qparam_dict(weight_post_process))

    # We use the same reference module for all modes of quantization: static, dynamic, weight_only
    # root_module_to_quantized_reference_module: module mapping from root (floating point) module class
    # to quantized reference module class, e.g. nn.Conv2d to nn.quantized._reference.Conv2d
    root_module_to_quantized_reference_module = get_root_module_to_quantized_reference_module(backend_config)
    ref_qmodule_cls = root_module_to_quantized_reference_module.get(type_before_parametrizations(float_module), None)
    assert (
        ref_qmodule_cls is not None
    ), f"No reference quantized module class configured for {type_before_parametrizations(float_module)}"
    ref_qmodule = ref_qmodule_cls.from_float(float_module, wq_or_wq_dict)  # type: ignore[attr-defined]
    if fused_module is not None:
        fused_module[0] = ref_qmodule  # type: ignore[operator]
    else:
        parent_name, name = _parent_name(node.target)
        setattr(modules[parent_name], name, ref_qmodule)

def _remove_previous_dequantize_in_custom_module(node: Node, prev_node: Node, graph: Graph):
    """
    Given a custom module `node`, if the previous node is a dequantize, reroute the custom as follows:

    Before: quantize - dequantize - custom_module
    After: quantize - custom_module
                 \\ - dequantize
    """
    # expecting the input node for a custom module node to be a Node
    assert isinstance(prev_node, Node), \
        f"Expecting the argument for custom module node to be a Node, but got {prev_node}"
    if prev_node.op == "call_method" and prev_node.target == "dequantize":
        node.replace_input_with(prev_node, prev_node.args[0])
        # Remove the dequantize node if it doesn't have other users
        if len(prev_node.users) == 0:
            graph.erase_node(prev_node)

def convert_custom_module(
        node: Node,
        graph: Graph,
        modules: Dict[str, torch.nn.Module],
        custom_module_class_mapping: Dict[QuantType, Dict[Type, Type]],
        statically_quantized_custom_module_nodes: Set[Node]):
    """ Converts an observed custom module to a quantized custom module based on
    `custom_module_class_mapping`
    For static quantization, we'll also remove the previous `dequantize` node and
    attach the observer node for output to the module, the observer for the node
    will be converted to a dequantize node instead of quantize-dequantize pairs
    later in the graph. In the end we would have a quantized custom module that
    has the same interface as a default quantized module in nn.quantized namespace,
    i.e. quantized input and quantized output.

    Args:
      - node: The call_module node of the observed standalone module
      - graph: The graph containing the node
      - modules: named_module of original model
      - custom_module_class_mapping: mapping from observed custom module class to
        quantized custom module class, used to swap custom modules
      - statically_quantized_custom_module_nodes: we'll add the custom module node
        if we find it is statically quantized, this will be used later when converting
        observers to quant/dequant node pairs, if the observed node is a statically
        quantized custom module nodes, we'll convert the observer to a dequantize node,
        this is to keep the interface the same as the default quantized module.
        TODO: maybe we want to redesign this part to align with reference model design
        as well, but there has been some discussions around the interface, so we can do
        it later.
    """
    observed_custom_module = modules[str(node.target)]
    maybe_obs = _maybe_get_observer_for_node(node, modules)
    qconfig = observed_custom_module.qconfig
    if activation_is_statically_quantized(qconfig):
        statically_quantized_custom_module_nodes.add(node)
        if _is_custom_module_lstm(node, modules):
            # The inputs are tuples in the form (input, (hidden0, hidden1))
            # Ensure all three input nodes are quantized
            assert (
                len(node.args) == 2 and
                isinstance(node.args[1], tuple) and
                len(node.args[1]) == 2
            )
            (inputs, (hidden0, hidden1)) = node.args  # type: ignore[misc]
            assert isinstance(inputs, Node)
            assert isinstance(hidden0, Node)
            assert isinstance(hidden1, Node)
            _remove_previous_dequantize_in_custom_module(node, inputs, graph)
            _remove_previous_dequantize_in_custom_module(node, hidden0, graph)
            _remove_previous_dequantize_in_custom_module(node, hidden1, graph)
        else:
            # remove the previous dequant node to ensure the inputs are quantized
            arg = node.args[0]
            assert isinstance(arg, Node)
            _remove_previous_dequantize_in_custom_module(node, arg, graph)
            # absorb the following observer into the module conversion
            activation_post_process = _maybe_get_observer_for_node(node, modules)
            assert activation_post_process is not None
            observed_custom_module.activation_post_process = activation_post_process

    # swap the observed custom module to quantized custom module
    quantized_custom_module_class = get_swapped_custom_module_class(
        observed_custom_module, custom_module_class_mapping, qconfig)
    quantized_custom_module = \
        quantized_custom_module_class.from_observed(observed_custom_module)
    parent_name, name = _parent_name(node.target)
    setattr(modules[parent_name], name, quantized_custom_module)

def convert(
        model: GraphModule, is_reference: bool = False,
        convert_custom_config: Union[ConvertCustomConfig, Dict[str, Any], None] = None,
        is_standalone_module: bool = False,
        _remove_qconfig_flag: bool = True,
        qconfig_mapping: Union[QConfigMapping, Dict[str, Any], None] = None,
        backend_config: Union[BackendConfig, Dict[str, Any], None] = None,
        is_decomposed: bool = False) -> torch.nn.Module:
    """
    We will convert an observed model (a module with observer calls) to a reference
    quantized model, the rule is simple:
    1. for each observer module call in the graph, we'll convert it to calls to
       quantize and dequantize functions based on the observer instance
    2. for weighted operations like linear/conv, we need to convert them to reference
       quantized module, this requires us to know whether the dtype configured for the
       weight is supported in the backend, this is done in prepare step and the result
       is stored in observed_node_names, we can decide whether we need to swap the
       module based on this set

    Args:
       * `is_standalone_module`: when this flag is True, it means we are quantizing
       a submodule that is not inlined in parent module, and will be quantized
       separately as one unit.

       * `is_decomposed`: a boolean flag to indicate whether we want to use the
        quantize operator for decomposed quantized tensor
        (torch.ops.quantized_decomposed.quantize_per_tensor) or default/standalone
        quantized tensor (torch.quantize_per_tensor)

    Returns:
         a quantized standalone module, whether input/output is quantized is
         specified by prepare_custom_config, with
         input_quantized_idxs, output_quantized_idxs, please
         see docs for :func:`~torch.ao.quantization.prepare_fx` for details
    """
    if convert_custom_config is None:
        convert_custom_config = ConvertCustomConfig()

    if isinstance(convert_custom_config, Dict):
        warnings.warn(
            "Passing a convert_custom_config_dict to convert is deprecated and will not be supported "
            "in a future version. Please pass in a ConvertCustomConfig instead.")
        convert_custom_config = ConvertCustomConfig.from_dict(convert_custom_config)

    if isinstance(qconfig_mapping, Dict):
        warnings.warn(
            "Passing a QConfig dictionary to convert is deprecated and will not be supported "
            "in a future version. Please pass in a QConfigMapping instead.")
        qconfig_mapping = QConfigMapping.from_dict(qconfig_mapping) if qconfig_mapping else None
    qconfig_mapping = copy.deepcopy(qconfig_mapping)
    assert(qconfig_mapping is None or isinstance(qconfig_mapping, QConfigMapping))

    if isinstance(backend_config, Dict):
        warnings.warn(
            "Passing a backend_config_dict to prepare is deprecated and will not be supported "
            "in a future version. Please pass in a BackendConfig instead.")
        backend_config = BackendConfig.from_dict(backend_config)

    if backend_config is None:
        backend_config = get_native_backend_config()

    assert _is_observed_module(model), \
        'incoming model must be produced by prepare_fx'
    observed_graph_module_attrs = model.meta["_observed_graph_module_attrs"]
    node_name_to_scope: Dict[str, Tuple[str, type]] = observed_graph_module_attrs.node_name_to_scope
    prepare_custom_config: PrepareCustomConfig = observed_graph_module_attrs.prepare_custom_config
    observed_node_names: Set[str] = observed_graph_module_attrs.observed_node_names
    node_name_to_qconfig: Dict[str, QConfigAny] = observed_graph_module_attrs.node_name_to_qconfig  # type: ignore[assignment]

    # mapping from fully qualified module name to module instance
    # for example,
    # {
    #   '': Model(...),
    #   'linear': Linear(...),
    #   'linear.weight_fake_quant': PerChannelMinMaxObserver(...),
    # }
    # We use remove_duplicate=False here because torch.cat uses
    # the same activation_post_process module instance but different names
    modules = dict(model.named_modules(remove_duplicate=False))

    # TODO refactor this code once we update the prepare logic to have additional information on
    # which graph nodes have been observed and share that with convert to decide which observers to ignore.
    if qconfig_mapping:
        prepare_qconfig_mapping: QConfigMapping = observed_graph_module_attrs.qconfig_mapping  # type: ignore[assignment]
        modules_copy = copy.deepcopy(modules)

<<<<<<< HEAD
        if observed_graph_module_attrs.is_qat:
            _update_qconfig_for_qat(qconfig_mapping, {})
=======
        if model._is_qat:
            _update_qconfig_for_qat(qconfig_mapping, backend_config)
>>>>>>> 98079d1c
        _update_qconfig_for_fusion(model, qconfig_mapping)

        _compare_prepare_convert_qconfig_mappings(prepare_qconfig_mapping, qconfig_mapping)  # type: ignore[arg-type]
        convert_node_name_to_qconfig = _generate_node_name_to_qconfig(
            model, modules_copy, model.graph, qconfig_mapping, node_name_to_scope)
        # check the convert_node_name_to_qconfig generated and ensure that
        # all the values either match what was set in prepare node_name_to_qconfig
        # or are set to None in the convert_node_name_to_qconfig.
        for k, v in node_name_to_qconfig.items():
            assert k in convert_node_name_to_qconfig, 'Expected key {} in convert node_name_to_qconfig'.format(k)
            if convert_node_name_to_qconfig[k] is not None:
                assert qconfig_equals(v, convert_node_name_to_qconfig[k]), \
                    "Expected k {} to have the same value in prepare and convert QConfigMappings, " \
                    "but {} was updated to {}".format(k, v, convert_node_name_to_qconfig[k])
        node_name_to_qconfig = convert_node_name_to_qconfig

    custom_module_classes = get_custom_module_class_keys(convert_custom_config.observed_to_quantized_mapping)
    custom_module_class_mapping = convert_custom_config.observed_to_quantized_mapping

    if observed_graph_module_attrs.equalization_node_name_to_qconfig is not None:
        # If we want to do equalization then do the following:
        # Calculate the equalization scale, update the observers with the scaled
        # inputs, and scale the weight
        weight_eq_obs_dict = update_obs_for_equalization(model, modules)
        convert_eq_obs(model, modules, weight_eq_obs_dict)

    # always run weight observers in the top level forward method
    # for dynamic quant ops or weight only quant ops
    _run_weight_observers(model, backend_config)

    graph_inputs: List[str] = []
    for node in model.graph.nodes:
        if node.op == 'placeholder':
            graph_inputs.append(node.name)

    # additional state to override inputs to be quantized, if specified
    # by the user
    placeholder_node_seen_cnt = 0
    input_quantized_idxs: List[int] = prepare_custom_config.input_quantized_indexes
    output_quantized_idxs: List[int] = prepare_custom_config.output_quantized_indexes

    root_module_to_quantized_reference_module = get_root_module_to_quantized_reference_module(backend_config)
    # convert tuples so that it can work with isinstance(module, tuple_of_classes)
    root_module_classes = tuple(root_module_to_quantized_reference_module.keys())
    qat_module_classes = get_qat_module_classes(backend_config)
    fused_module_classes = get_fused_module_classes(backend_config)
    statically_quantized_custom_module_nodes: Set[Node] = set()

    for node in list(model.graph.nodes):
        if node.op == 'placeholder':
            cur_placeholder_node_idx = placeholder_node_seen_cnt
            placeholder_node_seen_cnt += 1
            if cur_placeholder_node_idx in input_quantized_idxs:
                # Inputs are assumed to be quantized if the user specifid the
                # input_quantized_idxs override.
                # we need to dequantize the inputs since all operators took
                # floating point inputs in reference quantized models
                _insert_dequantize_node(node, model.graph)
        elif node.op == "output":
            # If the argument is empty we don't need to do anything
            if len(output_quantized_idxs) == 0:
                continue
            # Result are kept quantized if the user specified the
            # output_quantized_idxs override.
            # Remove the dequantize operator for the node in the end if any
            return_node = node
            output = node.args[0]
            # outputs can be Node, list, tuple, dict, other cases are not supported yet
            if isinstance(output, (list, tuple)):
                for idx in output_quantized_idxs:
                    _maybe_recursive_remove_dequantize(output[idx], return_node, model.graph)
            elif isinstance(output, (Node, dict)):
                # we treat dict as a single argument currently, but it can be extended
                # to support {"key": dtype} after we change output_quantized_idxs to
                # dict
                if 0 in output_quantized_idxs:
                    _maybe_recursive_remove_dequantize(output, return_node, model.graph)
            else:
                warnings.warn(f"Unsupported node type for output_quantized_idxs: {type(output)}")
        elif node.op == "call_module":
            mod = _get_module(node, modules)
            assert mod is not None
            if _is_activation_post_process(mod):
                observed_node = node.args[0]
                if observed_node in statically_quantized_custom_module_nodes:
                    _replace_observer_or_dequant_stub_with_dequantize_node(node, model.graph)
                else:
                    if is_decomposed:
                        _replace_observer_with_quantize_dequantize_node_decomposed(
                            model, model.graph, node, modules, node_name_to_scope,
                            node_name_to_qconfig)
                    else:
                        _replace_observer_with_quantize_dequantize_node(
                            model, model.graph, node, modules, node_name_to_scope,
                            node_name_to_qconfig)
            elif isinstance(mod, DeQuantStub):
                _replace_observer_or_dequant_stub_with_dequantize_node(node, model.graph)
            elif _is_observed_standalone_module(mod):
                convert_standalone_module(
                    node, modules, model, is_reference, backend_config)
            # below this point `type_before_parametrizations` is used
            # instead of `type` to handle situations with fx quant + sparsity
            elif type_before_parametrizations(mod) in set(
                    root_module_classes).union(qat_module_classes).union(fused_module_classes):
                # extra check for fused module classes to make sure they are fused module classes
                # of target modules
                if type_before_parametrizations(mod) in fused_module_classes and \
                   type_before_parametrizations(mod[0]) not in root_module_classes:  # type: ignore[index]
                    continue
                convert_weighted_module(
                    node, modules, observed_node_names, node_name_to_qconfig, backend_config, is_decomposed)
            elif type_before_parametrizations(mod) in custom_module_classes:
                convert_custom_module(
                    node, model.graph, modules, custom_module_class_mapping,
                    statically_quantized_custom_module_nodes)

    # remove deadcode after converting observers to quant/dequant ops
    model.graph.eliminate_dead_code()
    model.recompile()

    # TODO: maybe move this to quantize_fx.py
    if not is_reference:
        model = lower_to_fbgemm(model, node_name_to_qconfig, node_name_to_scope)
    # TODO: this looks hacky, we want to check why we need this and see if we can
    # remove this
    # removes qconfig and activation_post_process modules
    if _remove_qconfig_flag:
        _remove_qconfig(model)
    model.delete_all_unused_submodules()
    model.meta.pop("_observed_graph_module_attrs", None)
    return model<|MERGE_RESOLUTION|>--- conflicted
+++ resolved
@@ -909,13 +909,8 @@
         prepare_qconfig_mapping: QConfigMapping = observed_graph_module_attrs.qconfig_mapping  # type: ignore[assignment]
         modules_copy = copy.deepcopy(modules)
 
-<<<<<<< HEAD
         if observed_graph_module_attrs.is_qat:
-            _update_qconfig_for_qat(qconfig_mapping, {})
-=======
-        if model._is_qat:
             _update_qconfig_for_qat(qconfig_mapping, backend_config)
->>>>>>> 98079d1c
         _update_qconfig_for_fusion(model, qconfig_mapping)
 
         _compare_prepare_convert_qconfig_mappings(prepare_qconfig_mapping, qconfig_mapping)  # type: ignore[arg-type]
