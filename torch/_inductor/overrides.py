--- conflicted
+++ resolved
@@ -59,475 +59,6 @@
     return gm
 
 
-<<<<<<< HEAD
-=======
-class UnaryAttr(object):
-    def __init__(self, op_name: str, scalars_attr=None, algorithm_attr=None):
-        self.op_name = op_name
-        self.scalars_attr = scalars_attr if scalars_attr else []
-        self.algorithm_attr = algorithm_attr if algorithm_attr else ""
-        super(UnaryAttr, self).__init__()
-
-    def __call__(self, unary_module: nn.Module):
-        if type(unary_module) is nn.ReLU6:
-            unary_module = nn.Hardtanh(min_val=0, max_val=6)
-        assert all(hasattr(unary_module, item) for item in self.scalars_attr)
-        scalars = [getattr(unary_module, item) for item in self.scalars_attr]
-
-        algorithm = ""
-        if self.algorithm_attr:
-            assert hasattr(unary_module, self.algorithm_attr)
-            algorithm = getattr(unary_module, self.algorithm_attr)
-
-        return self.op_name, scalars, algorithm
-
-
-class ConvUnary2d(nn.Conv2d):
-    def __init__(
-        self,
-        conv: nn.Module,
-        unary: Optional[nn.Module],
-        input_size: list,
-    ):
-        super(ConvUnary2d, self).__init__(
-            conv.in_channels,
-            conv.out_channels,
-            conv.kernel_size,
-            conv.stride,
-            conv.padding,
-            conv.dilation,
-            conv.groups,
-            conv.bias is not None,
-            conv.padding_mode,
-            conv.weight.device,
-            conv.weight.dtype,
-        )
-        self._update_module_params(conv, unary, input_size)
-
-    def _update_module_params(self, conv, unary, input_size):
-        self.__dict__ = copy.deepcopy(conv.__dict__)
-        self.attr = "none"
-        self.scalars = []
-        self.algorithm = ""
-        if unary is not None:
-            self.attr, self.scalars, self.algorithm = unary_modules_map[
-                unary.__class__
-            ](unary)
-        self.weight = torch.nn.Parameter(
-            torch._C._nn.mkldnn_reorder_conv2d_weight(
-                self.weight.to_mkldnn(),
-                self.padding,
-                self.stride,
-                self.dilation,
-                self.groups,
-                input_size,
-            ),
-            requires_grad=self.weight.requires_grad,
-        )
-
-    def _conv_forward(self, input, weight, bias):
-        if self.padding_mode != "zeros":
-            return torch.ops.mkldnn._convolution_pointwise(
-                F.pad(
-                    input, self._reversed_padding_repeated_twice, mode=self.padding_mode
-                ),
-                weight,
-                bias,
-                _pair(0),
-                self.stride,
-                self.dilation,
-                self.groups,
-                self.attr,
-                self.scalars,
-                self.algorithm,
-            )
-        return torch.ops.mkldnn._convolution_pointwise(
-            input,
-            weight,
-            bias,
-            self.padding,
-            self.stride,
-            self.dilation,
-            self.groups,
-            self.attr,
-            self.scalars,
-            self.algorithm,
-        )
-
-    def forward(self, input):
-        return self._conv_forward(input, self.weight, self.bias)
-
-
-class ConvBinary2d(nn.Conv2d):
-    def __init__(
-        self,
-        conv: nn.Module,
-        binary_op_name: str,
-        input_size: list,
-    ):
-        super(ConvBinary2d, self).__init__(
-            conv.in_channels,
-            conv.out_channels,
-            conv.kernel_size,
-            conv.stride,
-            conv.padding,
-            conv.dilation,
-            conv.groups,
-            conv.bias is not None,
-            conv.padding_mode,
-            conv.weight.device,
-            conv.weight.dtype,
-        )
-        self._update_module_params(conv, binary_op_name, input_size)
-
-    def _update_module_params(self, conv, binary_op_name, input_size):
-        self.__dict__ = copy.deepcopy(conv.__dict__)
-        self.binary_attr = binary_op_name
-        self.binary_alpha = None
-        self.unary_attr = None
-        self.unary_scalars = []
-        self.unary_algorithm = None
-        self.weight = torch.nn.Parameter(
-            torch._C._nn.mkldnn_reorder_conv2d_weight(
-                self.weight.to_mkldnn(),
-                self.padding,
-                self.stride,
-                self.dilation,
-                self.groups,
-                input_size,
-            ),
-            requires_grad=self.weight.requires_grad,
-        )
-
-    def _update_unary_params(self, unary):
-        self.unary_attr, self.unary_scalars, self.unary_algorithm = unary_modules_map[
-            unary.__class__
-        ](unary)
-
-    def _conv_forward(self, input, other, weight, bias):
-        if self.padding_mode != "zeros":
-            return torch.ops.mkldnn._convolution_pointwise(
-                F.pad(
-                    input, self._reversed_padding_repeated_twice, mode=self.padding_mode
-                ),
-                other,
-                weight,
-                bias,
-                _pair(0),
-                self.stride,
-                self.dilation,
-                self.groups,
-                self.binary_attr,
-                self.binary_alpha,
-                self.unary_attr,
-                self.unary_scalars,
-                self.unary_algorithm,
-            )
-        return torch.ops.mkldnn._convolution_pointwise(
-            input,
-            other,
-            weight,
-            bias,
-            self.padding,
-            self.stride,
-            self.dilation,
-            self.groups,
-            self.binary_attr,
-            self.binary_alpha,
-            self.unary_attr,
-            self.unary_scalars,
-            self.unary_algorithm,
-        )
-
-    def forward(self, input, other):
-        return self._conv_forward(input, other, self.weight, self.bias)
-
-
-class ConvBinaryInplace2d(nn.Conv2d):
-    def __init__(
-        self,
-        conv: nn.Module,
-        binary_op_name: str,
-        input_size: list,
-    ):
-        super(ConvBinaryInplace2d, self).__init__(
-            conv.in_channels,
-            conv.out_channels,
-            conv.kernel_size,
-            conv.stride,
-            conv.padding,
-            conv.dilation,
-            conv.groups,
-            conv.bias is not None,
-            conv.padding_mode,
-            conv.weight.device,
-            conv.weight.dtype,
-        )
-        self._update_module_params(conv, binary_op_name, input_size)
-
-    def _update_module_params(self, conv, binary_op_name, input_size):
-        self.__dict__ = copy.deepcopy(conv.__dict__)
-        self.binary_attr = binary_op_name
-        self.binary_alpha = None
-        self.unary_attr = None
-        self.unary_scalars = []
-        self.unary_algorithm = None
-        self.weight = torch.nn.Parameter(
-            torch._C._nn.mkldnn_reorder_conv2d_weight(
-                self.weight.to_mkldnn(),
-                self.padding,
-                self.stride,
-                self.dilation,
-                self.groups,
-                input_size,
-            ),
-            requires_grad=self.weight.requires_grad,
-        )
-
-    def _update_unary_params(self, unary):
-        self.unary_attr, self.unary_scalars, self.unary_algorithm = unary_modules_map[
-            unary.__class__
-        ](unary)
-
-    def _conv_forward(self, input, other, weight, bias):
-        if self.padding_mode != "zeros":
-            return torch.ops.mkldnn._convolution_pointwise_(
-                F.pad(
-                    input, self._reversed_padding_repeated_twice, mode=self.padding_mode
-                ),
-                other,
-                weight,
-                bias,
-                _pair(0),
-                self.stride,
-                self.dilation,
-                self.groups,
-                self.binary_attr,
-                self.binary_alpha,
-                self.unary_attr,
-                self.unary_scalars,
-                self.unary_algorithm,
-            )
-        return torch.ops.mkldnn._convolution_pointwise_(
-            input,
-            other,
-            weight,
-            bias,
-            self.padding,
-            self.stride,
-            self.dilation,
-            self.groups,
-            self.binary_attr,
-            self.binary_alpha,
-            self.unary_attr,
-            self.unary_scalars,
-            self.unary_algorithm,
-        )
-
-    def forward(self, input, other):
-        return self._conv_forward(input, other, self.weight, self.bias)
-
-
-class PackedLinear(nn.Linear):
-    def __init__(self, linear: nn.Module, input_size: list):
-        super(PackedLinear, self).__init__(
-            linear.in_features,
-            linear.out_features,
-            linear.bias is not None,
-            linear.weight.device,
-            linear.weight.dtype,
-        )
-        self._update_module_params(linear, input_size)
-
-    def _update_module_params(self, linear, input_size):
-        self.__dict__ = copy.deepcopy(linear.__dict__)
-        self.batch_size = int(numpy.prod(input_size) / input_size[-1])
-        self.packed_weight = torch.nn.Parameter(
-            torch.ops.mkl._mkl_reorder_linear_weight(
-                self.weight.to_mkldnn(), self.batch_size
-            ),
-            requires_grad=self.weight.requires_grad,
-        )
-
-    def forward(self, input):
-        y = torch.ops.mkl._mkl_linear(
-            input, self.packed_weight, self.weight, self.bias, self.batch_size
-        )
-        return y
-
-
-class LinearUnary(nn.Linear):
-    def __init__(
-        self,
-        linear: nn.Module,
-        unary: nn.Module,
-    ):
-        super(LinearUnary, self).__init__(
-            linear.in_features,
-            linear.out_features,
-            linear.bias is not None,
-            linear.weight.device,
-            linear.weight.dtype,
-        )
-        self._update_module_params(linear, unary)
-
-    def _update_module_params(self, linear, unary):
-        self.__dict__ = copy.deepcopy(linear.__dict__)
-        self.attr, self.scalars, self.algorithm = unary_modules_map[unary.__class__](
-            unary
-        )
-
-    def forward(self, input):
-        y = torch.ops.mkldnn._linear_pointwise(
-            input, self.weight, self.bias, self.attr, self.scalars, self.algorithm
-        )
-        return y
-
-
-class LinearBinary(nn.Linear):
-    def __init__(self, linear: nn.Module, binary_op_name: str):
-        super(LinearBinary, self).__init__(
-            linear.in_features,
-            linear.out_features,
-            linear.bias is not None,
-            linear.weight.device,
-            linear.weight.dtype,
-        )
-        self._update_module_params(linear, binary_op_name)
-
-    def _update_module_params(self, linear, binary_op_name):
-        self.__dict__ = copy.deepcopy(linear.__dict__)
-
-        self.attr = binary_op_name
-
-    def forward(self, input, other):
-        y = torch.ops.mkldnn._linear_pointwise(
-            input, other, self.weight, self.bias, self.attr
-        )
-        return y
-
-
-def packed_conv_eval(conv: nn.Module, input_size: list):
-    assert not (conv.training), "Fusion only for eval!"
-    return ConvUnary2d(
-        conv,
-        None,
-        input_size,
-    )
-
-
-def fused_conv_unary_eval(conv: nn.Module, unary: nn.Module, input_size: list):
-    assert not (conv.training), "Fusion only for eval!"
-    return ConvUnary2d(
-        conv,
-        unary,
-        input_size,
-    )
-
-
-def fused_conv_binary_eval(conv: nn.Module, binary_op_name: str, input_size: list):
-    assert not (conv.training), "Fusion only for eval!"
-    return ConvBinary2d(
-        conv,
-        binary_op_name,
-        input_size,
-    )
-
-
-def fused_conv_binary_inplace_eval(
-    conv: nn.Module, binary_op_name: str, input_size: list
-):
-    assert not (conv.training), "Fusion only for eval!"
-    return ConvBinaryInplace2d(
-        conv,
-        binary_op_name,
-        input_size,
-    )
-
-
-def fused_conv_binary_unary_eval(
-    conv_binary: nn.Module, unary: nn.Module, input_size: list
-):
-    assert not (conv_binary.training), "Fusion only for eval!"
-    # reuse origin conv module, and just update its' unary attr.
-    conv_binary._update_unary_params(unary)
-    return conv_binary
-
-
-def is_bfloat16_module(m):
-    weight_is_bf16 = m.weight.dtype == torch.bfloat16
-    bias_is_bf16 = m.bias is None or m.bias.dtype == torch.bfloat16
-    return weight_is_bf16 and bias_is_bf16
-
-
-def packed_linear_eval(linear: nn.Module, input_size: list):
-    assert not (linear.training), "Fusion only for eval!"
-    return PackedLinear(linear, input_size)
-
-
-def fused_linear_unary_eval(linear: nn.Module, unary: nn.Module, input_size: list):
-    assert not (linear.training), "Fusion only for eval!"
-    return LinearUnary(
-        linear,
-        unary,
-    )
-
-
-def fused_linear_binary_eval(linear: nn.Module, attr: str, input_size: list):
-    assert not (linear.training), "Fusion only for eval!"
-    linear_binary = LinearBinary(
-        linear,
-        attr,
-    )
-    return linear_binary
-
-
-def check_node_kind(current_node, modules, node_kind):
-    if not isinstance(current_node, torch.fx.Node):
-        return False
-    if current_node.op != "call_module":
-        return False
-    if not isinstance(current_node.target, str):
-        return False
-    if current_node.target not in modules:
-        return False
-    if type(modules[current_node.target]) is not node_kind:
-        return False
-    return True
-
-
-def check_node_is_binary(node):
-    return (
-        (node.op == "call_function" and node.target in [torch.add, torch.sub])
-        or (
-            node.op == "call_function"
-            and node.target
-            in [operator.add, operator.iadd, operator.sub, operator.isub]
-        )
-        or (node.op == "call_method" and node.target in ["add", "add_", "sub", "sub_"])
-    )
-
-
-def check_binary_op_kwargs_is_default(node):
-    # For binary op, we hope the kwargs values are the default value:
-    # torch.sub(add)(input, other, *, alpha=1, out=None).
-    if len(node.args) > 2:
-        return False
-    if len(node.kwargs) > 0:
-        if "out" in node.kwargs and node.kwargs["out"] is not None:
-            return False
-        if "alpha" in node.kwargs and node.kwargs["alpha"] != 1.0:
-            return False
-    return True
-
-
-def check_node_is_add_inplace(node):
-    return (node.op == "call_function" and node.target in [operator.iadd]) or (
-        node.op == "call_method" and node.target in ["add_"]
-    )
-
-
->>>>>>> 02a54731
 def fuse_fx(gm: torch.fx.GraphModule, example_inputs):
     is_cpu = all(
         example_input.device == torch.device("cpu") for example_input in example_inputs
@@ -1047,72 +578,4 @@
 replacements = {torch.nn.functional.dropout: lowmem_dropout, torch.rand_like: rand_like}
 # Keep track of any replacement functions that use triton random,
 # so they can be avoided when fallback_random is set
-<<<<<<< HEAD
-replacements_using_triton_random = {lowmem_dropout, rand_like}
-=======
-replacements_using_triton_random = {lowmem_dropout, rand_like}
-
-computation_op_unary_op_fusion_map = {
-    nn.Conv2d: fused_conv_unary_eval,
-    nn.Linear: fused_linear_unary_eval,
-    ConvBinary2d: fused_conv_binary_unary_eval,
-    ConvBinaryInplace2d: fused_conv_binary_unary_eval,
-}
-
-
-unary_modules_map = {
-    nn.ReLU: UnaryAttr("relu"),
-    nn.Sigmoid: UnaryAttr("sigmoid"),
-    nn.Tanh: UnaryAttr("tanh"),
-    nn.Hardswish: UnaryAttr("hardswish"),
-    nn.LeakyReLU: UnaryAttr("leaky_relu", scalars_attr=["negative_slope"]),
-    nn.Hardtanh: UnaryAttr("hardtanh", scalars_attr=["min_val", "max_val"]),
-    nn.GELU: UnaryAttr("gelu", algorithm_attr="approximate"),
-    nn.ReLU6: UnaryAttr("hardtanh", scalars_attr=["min_val", "max_val"]),
-    nn.SiLU: UnaryAttr("swish"),
-}
-
-
-binary_attr = {
-    torch.add: "add",  # node.op == "call_function"
-    "add": "add",  # node.op == "call_method"
-    "add_": "iadd",  # node.op == "call_method"
-    operator.add: "add",  # node.op == "call_function"
-    operator.iadd: "iadd",  # node.op == "call_function"
-    torch.sub: "sub",  # node.op == "call_function"
-    "sub": "sub",  # node.op == "call_method"
-    "sub_": "sub",  # node.op == "call_method"
-    operator.sub: "sub",  # node.op == "call_function"
-    operator.isub: "sub",  # node.op == "call_function"
-}
-
-
-computation_op_binary_op_fusion_map = {
-    nn.Conv2d: fused_conv_binary_eval,
-    nn.Linear: fused_linear_binary_eval,
-}
-
-
-computation_op_binary_op_fusion_inplace_map = {
-    nn.Conv2d: fused_conv_binary_inplace_eval,
-}
-
-
-computation_op_packed_map = {
-    nn.Linear: packed_linear_eval,
-    nn.Conv2d: packed_conv_eval,
-}
-
-
-# For add: we support conv/linear + other and other + conv
-# For sub/add_/sub_, we only support conv/linear - other
-# or conv/linear +(-)= other
-supported_index_list = {
-    "add": [
-        {"index_computation": 0, "index_pointwise": 1},
-        {"index_computation": 1, "index_pointwise": 0},
-    ],
-    "iadd": [{"index_computation": 0, "index_pointwise": 1}],
-    "sub": [{"index_computation": 0, "index_pointwise": 1}],
-}
->>>>>>> 02a54731
+replacements_using_triton_random = {lowmem_dropout, rand_like}