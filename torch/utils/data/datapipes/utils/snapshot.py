--- conflicted
+++ resolved
@@ -1,14 +1,6 @@
 from torch.utils.data.datapipes.datapipe import IterDataPipe
 from torch.utils.data.graph_settings import apply_shuffle_seed
 
-<<<<<<< HEAD
-__all__ = [
-    "simple_fast_forward_graph",
-    "fast_forward_graph",
-]
-
-=======
->>>>>>> 90e78eec
 
 # TODO: Caveats
 #   1. Caller (either the ReadingService or DataLoader) must pass in the initial RNG
@@ -58,7 +50,7 @@
     datapipe._restored = True
 
 
-def fast_forward_graph(datapipe: IterDataPipe, n_iterations: int) -> None:
+def _fast_forward_graph(datapipe: IterDataPipe, n_iterations: int) -> None:
 
     # 1. Get a graph of the datapipe
     # 2. Traverse from output toward source, label fast-forward strategy for each
