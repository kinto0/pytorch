--- conflicted
+++ resolved
@@ -14,16 +14,11 @@
     symbolic_opset9 as opset9,
     utils,
 )
-<<<<<<< HEAD
 from torch.onnx._internal import _beartype, registration, torchscript
-=======
-from torch.onnx._internal import _beartype, registration
->>>>>>> 71679963
 
 
 _onnx_symbolic = functools.partial(registration.onnx_symbolic, opset=13)
 
-<<<<<<< HEAD
 
 def _apply_params(*args, **kwargs):
     """Returns a decorator that calls the decorated (higher-order) function with the given parameters."""
@@ -31,15 +26,6 @@
     def _apply(fn):
         return fn(*args, **kwargs)
 
-=======
-
-def _apply_params(*args, **kwargs):
-    """Returns a decorator that calls the decorated (higher-order) function with the given parameters."""
-
-    def _apply(fn):
-        return fn(*args, **kwargs)
-
->>>>>>> 71679963
     return _apply
 
 
@@ -235,27 +221,31 @@
         indices_or_sections = g.op("Concat", padding_0, indices_or_sections, axis_i=0)
 
         final_splits = g.op("SequenceEmpty")
-        loop = g.op("Loop", loop_len, loop_condition, final_splits)
-
         # Loop inputs
-        loop_block = utils._add_block(loop.node())
+        loop, (loop_context,), _ = torchscript.add_op_with_blocks(
+            g, "Loop", loop_len, loop_condition, final_splits, outputs=1, n_blocks=1
+        )
+
+        loop_block = loop_context.block
         block_input_iter = utils._add_input_to_block(loop_block)
         cond = utils._add_input_to_block(loop_block)
         final_splits = utils._add_input_to_block(loop_block)
 
-        start = loop_block.op("Gather", indices_or_sections, block_input_iter, axis_i=0)
-        end = loop_block.op(
+        start = loop_context.op(
+            "Gather", indices_or_sections, block_input_iter, axis_i=0
+        )
+        end = loop_context.op(
             "Gather",
             indices_or_sections,
-            loop_block.op("Add", block_input_iter, const_1),
+            loop_context.op("Add", block_input_iter, const_1),
             axis_i=0,
         )
 
-        slice = loop_block.op("Slice", self, start, end, axis)
-        final_splits = loop_block.op("SequenceInsert", final_splits, slice)
+        slice = loop_context.op("Slice", self, start, end, axis)
+        final_splits = loop_context.op("SequenceInsert", final_splits, slice)
 
         # Loop outputs
-        cond_out = loop_block.op("Identity", loop_condition)
+        cond_out = loop_context.op("Identity", loop_condition)
         utils._add_output_to_block(loop_block, cond_out)
         utils._add_output_to_block(loop_block, final_splits)
 
@@ -597,37 +587,40 @@
 
     # Loop conditions
     loop_condition = g.op("Constant", value_t=torch.tensor(1))
-    loop_condition = g.op("Cast", loop_condition, to_i=9)
+    loop_condition = g.op("Cast", loop_condition, _C_onnx.TensorProtoDataType.BOOL)
     loop_len = reps
 
     # Create an empty sequence to store final expansions
     final_splits = g.op("SequenceEmpty")
-    loop = g.op("Loop", loop_len, loop_condition, final_splits)
 
     # Loop inputs
-    loop_block = utils._add_block(loop.node())
+    loop, (loop_context,), _ = torchscript.add_op_with_blocks(
+        g, "Loop", loop_len, loop_condition, final_splits, n_blocks=1
+    )
+
+    loop_block = loop_context.block
     block_input_iter = utils._add_input_to_block(loop_block)
     cond = utils._add_input_to_block(loop_block)
     final_splits = utils._add_input_to_block(loop_block)
 
-    r_split = loop_block.op("SequenceAt", r_splits, block_input_iter)
-    i_split = loop_block.op("SequenceAt", i_splits, block_input_iter)
+    r_split = loop_context.op("SequenceAt", r_splits, block_input_iter)
+    i_split = loop_context.op("SequenceAt", i_splits, block_input_iter)
 
     i_split = opset11.unsqueeze(loop_block, i_split, dim + 1)
     r_concat = [
-        loop_block.op("Constant", value_t=torch.LongTensor(input_sizes[: dim + 1])),
+        loop_context.op("Constant", value_t=torch.LongTensor(input_sizes[: dim + 1])),
         r_split,
-        loop_block.op("Constant", value_t=torch.LongTensor(input_sizes[dim + 1 :])),
+        loop_context.op("Constant", value_t=torch.LongTensor(input_sizes[dim + 1 :])),
     ]
-    r_concat = loop_block.op("Concat", *r_concat, axis_i=0)
+    r_concat = loop_context.op("Concat", *r_concat, axis_i=0)
     i_split = opset9.expand(loop_block, i_split, r_concat, None)
     i_split = symbolic_helper._reshape_helper(
         loop_block, i_split, g.op("Constant", value_t=torch.LongTensor(output_sizes))
     )
-    final_splits = loop_block.op("SequenceInsert", final_splits, i_split)
+    final_splits = loop_context.op("SequenceInsert", final_splits, i_split)
 
     # Loop outputs
-    cond_out = loop_block.op("Cast", loop_condition, to_i=9)
+    cond_out = loop_context.op("Cast", loop_condition, _C_onnx.TensorProtoDataType.BOOL)
     utils._add_output_to_block(loop_block, cond_out)
     utils._add_output_to_block(loop_block, final_splits)
 
@@ -735,22 +728,21 @@
             g.op("Constant", value_t=torch.tensor(0, dtype=torch.int64)),
         ),
     )
-    if_op = g.op("If", overrun_cond)
-    if_node = if_op.node()
-
-    if_block = utils._add_block(if_node)
-    gather_indices_if_block = if_block.op("Add", gather_indices, select_window)
+
+    if_op, (if_context, else_context), _ = torchscript.add_op_with_blocks(
+        g, "If", overrun_cond, n_blocks=2
+    )
+
+    gather_indices_if_block = if_context.op("Add", gather_indices, select_window)
     gather_indices_if_block = symbolic_helper._unsqueeze_helper(
-        if_block, gather_indices_if_block, [rank - 1]
-    )
-    final_non_overrun_ = if_block.op(
+        if_context, gather_indices_if_block, [rank - 1]
+    )
+    final_non_overrun = if_context.op(
         "GatherND", result, gather_indices_if_block, batch_dims_i=rank - 2
     )
-    utils._add_output_to_block(if_block, final_non_overrun_)
-
-    else_block = utils._add_block(if_node)
-    final_overrun_ = opset9.zeros(else_block, gather_shape, 6, None, None)
-    utils._add_output_to_block(else_block, final_overrun_)
+    final_overrun = opset9.zeros(else_context, gather_shape, 6, None, None)
+    utils._add_output_to_block(if_context.block, final_non_overrun)
+    utils._add_output_to_block(else_context.block, final_overrun)
     return if_op
 
 
@@ -759,13 +751,9 @@
 
 @_onnx_symbolic("quantized::linear")
 @_beartype.beartype
-<<<<<<< HEAD
 def quantized_linear(
     g: torchscript.GraphContext, q_input, q_weight, bias, op_scale, op_zero_point
 ):
-=======
-def quantized_linear(g, q_input, q_weight, bias, op_scale, op_zero_point):
->>>>>>> 71679963
     input, input_scale, _, _ = symbolic_helper.dequantize_helper(g, q_input)
     weight, weight_scale, _, axis = symbolic_helper.dequantize_helper(g, q_weight)
     q_bias = symbolic_helper.requantize_bias_helper(
@@ -781,11 +769,7 @@
 @_onnx_symbolic("quantized::conv2d")
 @_beartype.beartype
 def quantized_conv2d(
-<<<<<<< HEAD
     g: torchscript.GraphContext,
-=======
-    g,
->>>>>>> 71679963
     q_input,
     q_weight,
     bias,
@@ -811,11 +795,7 @@
 @_onnx_symbolic("quantized::conv2d_relu")
 @_beartype.beartype
 def quantized_conv2d_relu(
-<<<<<<< HEAD
     g: torchscript.GraphContext,
-=======
-    g,
->>>>>>> 71679963
     q_input,
     q_weight,
     bias,
