--- conflicted
+++ resolved
@@ -1744,21 +1744,6 @@
                     onnx_function_list.append(onnx_fn.to_function_proto())  # type: ignore[attr-defined]
                     included_node_func.add(node_kind)
                     continue
-<<<<<<< HEAD
-
-            raise errors.UnsupportedOperatorError(
-                node_kind,
-                specified_version,
-                onnx_function_group.get_min_supported()
-                if onnx_function_group
-                else None,
-            )
-    if onnx_function_list:
-        model_proto.functions.extend(onnx_function_list)
-        print("model_proto: ", model_proto)
-        model_bytes = model_proto.SerializeToString()
-    return model_bytes
-=======
                 raise errors.UnsupportedOperatorError(
                     node_kind,
                     specified_version,
@@ -1767,7 +1752,6 @@
                     else None,
                 )
     return onnx_function_list, included_node_func
->>>>>>> 2d2ae34d
 
 
 @_beartype.beartype
