--- conflicted
+++ resolved
@@ -35,11 +35,7 @@
 
 size_t Shape::numel() const {
   size_t elts = 1;
-<<<<<<< HEAD
-  for (auto size: sizes_) {
-=======
   for (auto size : sizes_) {
->>>>>>> e6c435bf
     elts *= size;
   }
   return elts;
