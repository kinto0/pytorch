--- conflicted
+++ resolved
@@ -285,11 +285,8 @@
             &concrete_sizes_fn,
             &concrete_sym_sizes_fn,
             &concrete_layout_fn,
-<<<<<<< HEAD
+            &concrete_sym_numel_fn,
             &concrete_sym_strides_fn)) {}
-=======
-            &concrete_sym_numel_fn)) {}
->>>>>>> 9958cbee
   // NB: intentionally leaks the memory
   ~PyInterpreterHolder() {
     impl_->disarm();
@@ -2472,19 +2469,6 @@
   return toLayout(out.ptr());
 }
 
-<<<<<<< HEAD
-c10::SymIntArrayRef concrete_sym_strides_fn(
-    const c10::impl::PyInterpreter*,
-    const c10::TensorImpl* self) {
-  HANDLE_TH_ERRORS
-  auto out = torchDispatchFromTensorImpl(
-      self,
-      "sym_stride",
-      py::module::import("torch")
-          .attr("ops")
-          .attr("aten")
-          .attr("sym_stride")
-=======
 c10::SymInt concrete_sym_numel_fn(
     const c10::impl::PyInterpreter*,
     const c10::TensorImpl* self) {
@@ -2497,13 +2481,39 @@
           .attr("ops")
           .attr("aten")
           .attr("sym_numel")
->>>>>>> 9958cbee
           .attr("default")
           .ptr(),
       "torch.ops.aten");
 
   if (out == Py_None) {
-<<<<<<< HEAD
+    TORCH_CHECK(
+        !self->has_symbolic_sizes_strides(),
+        "Cannot call numel on a tensor with symbolic shapes/strides");
+    return self->sym_numel_default();
+  }
+  return torch::is_symint_node(out)
+      ? out.cast<c10::SymIntNodeImpl*>()->toSymInt()
+      : c10::SymInt{py::cast<int64_t>(out)};
+}
+
+c10::SymIntArrayRef concrete_sym_strides_fn(
+    const c10::impl::PyInterpreter*,
+    const c10::TensorImpl* self) {
+  pybind11::gil_scoped_acquire gil;
+  at::impl::MaybeSetTLSOnEntryGuard guard;
+  HANDLE_TH_ERRORS
+  auto out = torchDispatchFromTensorImpl(
+      self,
+      "sym_stride",
+      py::module::import("torch")
+          .attr("ops")
+          .attr("aten")
+          .attr("sym_stride")
+          .attr("default")
+          .ptr(),
+      "torch.ops.aten");
+
+  if (out == Py_None) {
     return self->sym_strides_default();
   }
   // We need to squeeze SymIntNodes and ints into `SymInts`
@@ -2517,7 +2527,7 @@
     auto si = torch::is_symint_node(elm)
         ? elm.cast<c10::SymbolicIntNode*>()->toSymInt()
         : c10::SymInt{py::cast<int64_t>(elm)};
-    symints.append(si.data());
+    symints.append(si.as_int_unchecked());
   }
 
   auto result = values_from_buffer(self, symints);
@@ -2526,16 +2536,6 @@
 
   return c10::SymIntArrayRef(start, len);
   END_HANDLE_TH_ERRORS_PYBIND
-=======
-    TORCH_CHECK(
-        !self->has_symbolic_sizes_strides(),
-        "Cannot call numel on a tensor with symbolic shapes/strides");
-    return self->sym_numel_default();
-  }
-  return torch::is_symint_node(out)
-      ? out.cast<c10::SymIntNodeImpl*>()->toSymInt()
-      : c10::SymInt{py::cast<int64_t>(out)};
->>>>>>> 9958cbee
 }
 
 } // anonymous namespace