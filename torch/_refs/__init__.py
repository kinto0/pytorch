--- conflicted
+++ resolved
@@ -5179,17 +5179,12 @@
     return start.to(dtype=out_dtype)
 
 
-<<<<<<< HEAD
 @register_decomposition(aten.log_normal)
-=======
-@register_decomposition(aten.exponential)
->>>>>>> 703265e5
 @out_wrapper()
 @elementwise_type_promotion_wrapper(
     type_promoting_args=("self",),
     type_promotion_kind=ELEMENTWISE_TYPE_PROMOTION_KIND.DEFAULT,
 )
-<<<<<<< HEAD
 def log_normal(self, mean=1, std=2, generator=None):
     assert generator is None
     utils.check(
@@ -5203,11 +5198,17 @@
         lambda: f"log_normal_ expects std > 0.0, but found std={std}",
     )
     return torch.exp(std * torch.randn_like(self) + mean)
-=======
+
+
+@register_decomposition(aten.exponential)
+@out_wrapper()
+@elementwise_type_promotion_wrapper(
+    type_promoting_args=("self",),
+    type_promotion_kind=ELEMENTWISE_TYPE_PROMOTION_KIND.DEFAULT,
+)
 def exponential(self, rate=1, generator=None):
     assert generator is None
     return -1 / rate * torch.log1p(-torch.rand_like(self))
->>>>>>> 703265e5
 
 
 # inplace
@@ -5298,12 +5299,9 @@
 true_divide_ = _make_inplace(true_divide)
 trunc_ = _make_inplace(trunc)
 xlogy_ = _make_inplace(xlogy)
-<<<<<<< HEAD
+exponential_ = _make_inplace(exponential)
 log_normal_ = _make_inplace(log_normal)
-=======
-exponential_ = _make_inplace(exponential)
 zero_ = _make_inplace(zero)
->>>>>>> 703265e5
 
 # Views
 # We can't model these as above, as the pattern of doing `op(a, out=a)` does not work for a view function
